services:
  gateway-service:
<<<<<<< HEAD
    build: ./src/backend/gateway
=======
    image: klnstprx/gateway-service
>>>>>>> 3263bff4
    ports:
      - "8000:8000"
    networks:
      - app-network
    volumes:
      - ./src/backend/config.docker.toml:/app/config.toml
    environment:
      - DOCKER=true
    depends_on:
      - wiki-service
      - entry-service
      - comment-service
      - version-service
      - media-service
      - auth-service
      - translation-service

  wiki-service:
    image: klnstprx/wiki-service
    networks:
      - app-network
    expose:
      - "8001"
    volumes:
      - ./src/backend/config.docker.toml:/app/config.toml
    environment:
      - DOCKER=true

  entry-service:
    image: klnstprx/entry-service
    networks:
      - app-network
    expose:
      - "8002"
    volumes:
      - ./src/backend/config.docker.toml:/app/config.toml
    environment:
      - DOCKER=true

  comment-service:
    image: klnstprx/comment-service
    networks:
      - app-network
    expose:
      - "8003"
    volumes:
      - ./src/backend/config.docker.toml:/app/config.toml
    environment:
      - DOCKER=true

  version-service:
    image: klnstprx/version-service
    networks:
      - app-network
    expose:
      - "8005"
    volumes:
      - ./src/backend/config.docker.toml:/app/config.toml
    environment:
      - DOCKER=true

  media-service:
    image: klnstprx/media-service
    networks:
      - app-network
    expose:
      - "8081"
    volumes:
      - ./src/backend/config.docker.toml:/app/config.toml
    environment:
      - DOCKER=true

  auth-service:
    image: klnstprx/auth-service
    networks:
      - app-network
    expose:
      - "8080"
    volumes:
      - ./src/backend/config.docker.toml:/app/config.toml
    environment:
      - DOCKER=true

  translation-service:
    image: klnstprx/translation-service
    networks:
      - app-network
    expose:
      - "8082"
    volumes:
      - ./src/backend/config.docker.toml:/app/config.toml
    environment:
      - DOCKER=true

  lawiki-frontend:
    image: klnstprx/lawiki-frontend
    ports:
      - "80:80"
    networks:
      - app-network
    depends_on:
      - gateway-service

networks:
  app-network:
    driver: bridge<|MERGE_RESOLUTION|>--- conflicted
+++ resolved
@@ -1,10 +1,6 @@
 services:
   gateway-service:
-<<<<<<< HEAD
     build: ./src/backend/gateway
-=======
-    image: klnstprx/gateway-service
->>>>>>> 3263bff4
     ports:
       - "8000:8000"
     networks:
@@ -23,7 +19,7 @@
       - translation-service
 
   wiki-service:
-    image: klnstprx/wiki-service
+    build: ./src/backend/wiki
     networks:
       - app-network
     expose:
@@ -34,7 +30,7 @@
       - DOCKER=true
 
   entry-service:
-    image: klnstprx/entry-service
+    build: ./src/backend/entry
     networks:
       - app-network
     expose:
@@ -45,7 +41,8 @@
       - DOCKER=true
 
   comment-service:
-    image: klnstprx/comment-service
+    build: ./src/backend/comment
+    
     networks:
       - app-network
     expose:
@@ -56,7 +53,7 @@
       - DOCKER=true
 
   version-service:
-    image: klnstprx/version-service
+    build: ./src/backend/version
     networks:
       - app-network
     expose:
@@ -67,7 +64,7 @@
       - DOCKER=true
 
   media-service:
-    image: klnstprx/media-service
+    build: ./src/backend/media
     networks:
       - app-network
     expose:
@@ -78,7 +75,7 @@
       - DOCKER=true
 
   auth-service:
-    image: klnstprx/auth-service
+    build: ./src/backend/auth
     networks:
       - app-network
     expose:
@@ -89,7 +86,7 @@
       - DOCKER=true
 
   translation-service:
-    image: klnstprx/translation-service
+    build: ./src/backend/translation
     networks:
       - app-network
     expose:
@@ -100,7 +97,7 @@
       - DOCKER=true
 
   lawiki-frontend:
-    image: klnstprx/lawiki-frontend
+    build: ./src/frontend/
     ports:
       - "80:80"
     networks:
