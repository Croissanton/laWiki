--- conflicted
+++ resolved
@@ -55,7 +55,6 @@
     environment:
       - DOCKER=true
 
-<<<<<<< HEAD
   auth-service:
     build: ./auth
     networks:
@@ -66,19 +65,7 @@
       - ./config.docker.toml:/app/config.toml
     environment:
       - DOCKER=true
-=======
-  # auth-service:
-  #   build: ./auth
-  #   networks:
-  #     - app-network
-  #   expose:
-  #     - "8080"
-  #   volumes:
-  #     - ./config.docker.toml:/app/config.toml
-  #   environment:
-  #     - DOCKER=true
-  #     - DEEPL_API_KEY=4fa938db-960c-44fb-a509-f7ccfa7cd3c7:fx
->>>>>>> 4c96aaed
+      - DEEPL_API_KEY=4fa938db-960c-44fb-a509-f7ccfa7cd3c7:fx
 
   media-service:
     build: ./media
