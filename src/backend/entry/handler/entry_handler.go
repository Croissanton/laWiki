package handler

import (
	"bytes"
	"context"
	"encoding/json"
	"fmt"
	"io"
	"net/http"
	"strings"
	"time"

	"github.com/go-chi/chi/v5"
	"github.com/laWiki/entry/config"
	"github.com/laWiki/entry/database"
	"github.com/laWiki/entry/dto"
	"github.com/laWiki/entry/model"
	"go.mongodb.org/mongo-driver/bson"
	"go.mongodb.org/mongo-driver/bson/primitive"

	"github.com/mailersend/mailersend-go"
)

// HealthCheck godoc
// @Summary      Health Check
// @Description  Checks if the service is up
// @Tags         Health
// @Produce      plain
// @Success      200  {string}  string  "OK"
// @Router       /api/entries/health [get]
func HealthCheck(w http.ResponseWriter, r *http.Request) {
	w.WriteHeader(http.StatusOK)
	w.Write([]byte("OK"))
}

// GetEntries godoc
// @Summary      Get all entries
// @Description  Retrieves the list of all entries from the database.
// @Tags         Entries
// @Produce      application/json
// @Success      200  {array}   model.Entry
// @Failure      500  {string}  string  "Internal server error"
// @Router       /api/entries/ [get]
func GetEntries(w http.ResponseWriter, r *http.Request) {
	var entries []model.Entry

	ctx, cancel := context.WithTimeout(context.Background(), 10*time.Second)
	defer cancel()

	cursor, err := database.EntryCollection.Find(ctx, bson.M{})
	if err != nil {
		config.App.Logger.Error().Err(err).Msg("Database error")
		http.Error(w, "Internal server error", http.StatusInternalServerError)
		return
	}
	defer cursor.Close(ctx)

	for cursor.Next(ctx) {
		var entry model.Entry
		if err := cursor.Decode(&entry); err != nil {
			config.App.Logger.Error().Err(err).Msg("Failed to decode entry")
			http.Error(w, "Internal server error", http.StatusInternalServerError)
			return
		}
		entries = append(entries, entry)
	}

	if err := cursor.Err(); err != nil {
		config.App.Logger.Error().Err(err).Msg("Cursor error")
		http.Error(w, "Internal server error", http.StatusInternalServerError)
		return
	}

	w.Header().Set("Content-Type", "application/json")
	if err := json.NewEncoder(w).Encode(entries); err != nil {
		config.App.Logger.Error().Err(err).Msg("Failed to encode response")
		http.Error(w, "Internal server error", http.StatusInternalServerError)
		return
	}
}

// GetEntryByID godoc
// @Summary      Get an entry by ID
// @Description  Retrieves an entry by its ID.
// @Tags         Entries
// @Produce      application/json
// @Param        id    query     string  true  "Entry ID"
// @Success      200   {object}  model.Entry
// @Failure      400   {string}  string  "Invalid ID"
// @Failure      404   {string}  string  "Entry not found"
// @Failure      500   {string}  string  "Internal server error"
// @Router       /api/entries/{id} [get]
func GetEntryByID(w http.ResponseWriter, r *http.Request) {
	id := chi.URLParam(r, "id")

	objID, err := primitive.ObjectIDFromHex(id)
	if err != nil {
		config.App.Logger.Error().Err(err).Msg("Invalid ID format")
		http.Error(w, "Invalid ID", http.StatusBadRequest)
		return
	}

	var entry model.Entry

	ctx, cancel := context.WithTimeout(context.Background(), 5*time.Second)
	defer cancel()

	err = database.EntryCollection.FindOne(ctx, bson.M{"_id": objID}).Decode(&entry)
	if err != nil {
		config.App.Logger.Error().Err(err).Msg("Entry not found")
		http.Error(w, "Entry not found", http.StatusNotFound)
		return
	}

	w.Header().Set("Content-Type", "application/json")
	if err := json.NewEncoder(w).Encode(entry); err != nil {
		config.App.Logger.Error().Err(err).Msg("Failed to encode response")
		http.Error(w, "Internal server error", http.StatusInternalServerError)
		return
	}
}

// SearchEntries godoc
// @Summary      Search entries
// @Description  Search for entries using various query parameters. You can search by title, exact_title, author, createdAt, or wikiID. All parameters are optional and can be combined.
// @Tags         Entries
// @Produce      application/json
// @Param        title        query     string  false  "Partial title to search for (case-insensitive)"
// @Param        exact_title  query     string  false  "Exact title to search for"
// @Param        author       query     string  false  "Author to search for"
// @Param        createdAt    query     string  false  "Creation date (YYYY-MM-DD)"
// @Param        wikiID       query     string  false  "Wiki ID to search for"
// @Success      200          {array}   model.Entry
// @Failure      400          {string}  string  "Bad Request"
// @Failure      500          {string}  string  "Internal Server Error"
// @Router       /api/entries/search [get]
func SearchEntries(w http.ResponseWriter, r *http.Request) {
	// Parse query parameters
	title := r.URL.Query().Get("title")
	exactTitle := r.URL.Query().Get("exact_title")
	author := r.URL.Query().Get("author")
	createdAtFromString := r.URL.Query().Get("createdAtFrom")
	createdAtToString := r.URL.Query().Get("createdAtTo")
	wikiID := r.URL.Query().Get("wikiID")

	// Build the MongoDB filter dynamically
	filter := bson.M{}

	if title != "" {
		filter["title"] = bson.M{
			"$regex":   title,
			"$options": "i",
		}
	}

	if exactTitle != "" {
		filter["title"] = exactTitle
	}

	if author != "" {
		filter["author"] = author
	}

	if createdAtFromString != "" || createdAtToString != "" {
		dateFilter := bson.M{}

		if createdAtFromString != "" {
			createdAtFrom, err := time.Parse(time.RFC3339, createdAtFromString)
			if err != nil {
				config.App.Logger.Error().Err(err).Msg("Invalid 'createdAtFrom' date format. Expected ISO8601 format.")
				http.Error(w, "Invalid 'createdAtFrom' date format. Expected ISO8601 format.", http.StatusBadRequest)
				return
			}
			dateFilter["$gte"] = createdAtFrom
		}

		if createdAtToString != "" {
			createdAtTo, err := time.Parse(time.RFC3339, createdAtToString)
			if err != nil {
				config.App.Logger.Error().Err(err).Msg("Invalid 'createdAtTo' date format. Expected ISO8601 format.")
				http.Error(w, "Invalid 'createdAtTo' date format. Expected ISO8601 format.", http.StatusBadRequest)
				return
			}
			dateFilter["$lte"] = createdAtTo
		}

		filter["created_at"] = dateFilter
	}

	if wikiID != "" {
		filter["wiki_id"] = wikiID
	}

	// Query the database
	var entries []model.Entry

	ctx, cancel := context.WithTimeout(context.Background(), 10*time.Second)
	defer cancel()

	cursor, err := database.EntryCollection.Find(ctx, filter)
	if err != nil {
		config.App.Logger.Error().Err(err).Msg("Database error")
		http.Error(w, "Internal server error", http.StatusInternalServerError)
		return
	}
	defer cursor.Close(ctx)

	for cursor.Next(ctx) {
		var entry model.Entry
		if err := cursor.Decode(&entry); err != nil {
			config.App.Logger.Error().Err(err).Msg("Failed to decode entry")
			http.Error(w, "Internal server error", http.StatusInternalServerError)
			return
		}
		entries = append(entries, entry)
	}

	if err := cursor.Err(); err != nil {
		config.App.Logger.Error().Err(err).Msg("Cursor error")
		http.Error(w, "Internal server error", http.StatusInternalServerError)
		return
	}

	if len(entries) == 0 {
		config.App.Logger.Info().Msg("No entries found")
		w.WriteHeader(http.StatusNoContent)
		return
	}

	w.Header().Set("Content-Type", "application/json")
	if err := json.NewEncoder(w).Encode(entries); err != nil {
		config.App.Logger.Error().Err(err).Msg("Failed to encode response")
		http.Error(w, "Internal server error", http.StatusInternalServerError)
		return
	}
}

// PostEntry godoc
// @Summary      Create a new entry
// @Description  Creates a new entry. Expects a JSON object in the request body.
// @Tags         Entries
// @Accept       application/json
// @Produce      application/json
// @Param        entry  body      model.Entry  true  "Entry information"
// @Success      201    {object}  model.Entry
// @Failure      400    {string}  string  "Invalid request body"
// @Failure      500    {string}  string  "Internal server error"
// @Router       /api/entries/ [post]

func PostEntry(w http.ResponseWriter, r *http.Request) {
	var entry model.Entry
	decoder := json.NewDecoder(r.Body)
	if err := decoder.Decode(&entry); err != nil {
		config.App.Logger.Error().Err(err).Msg("Failed to decode provided request body")
		http.Error(w, "Invalid request body", http.StatusBadRequest)
		return
	}

	if entry.Title == "" || entry.WikiID == "" {
		config.App.Logger.Error().Msg("Missing required fields")
		http.Error(w, "Missing required fields", http.StatusBadRequest)
		return
	}

	entry.CreatedAt = time.Now().UTC()

	ctx, cancel := context.WithTimeout(context.Background(), 5*time.Second)
	defer cancel()

	result, err := database.EntryCollection.InsertOne(ctx, entry)
	if err != nil {
		config.App.Logger.Error().Err(err).Msg("Database error")
		http.Error(w, "Internal server error", http.StatusInternalServerError)
		return
	}

	objID, ok := result.InsertedID.(primitive.ObjectID)
	if !ok {
		config.App.Logger.Error().Msg("Failed to convert InsertedID to ObjectID")
		http.Error(w, "Internal server error", http.StatusInternalServerError)
		return
	}

	entry.ID = objID.Hex()

	w.Header().Set("Content-Type", "application/json")
	if err := json.NewEncoder(w).Encode(entry); err != nil {
		config.App.Logger.Error().Err(err).Msg("Failed to encode response")
		http.Error(w, "Internal server error", http.StatusInternalServerError)
		return
	}
}

// PutEntry godoc
// @Summary      Update an entry by ID
// @Description  Updates an entry by its ID. Expects a JSON object in the request body.
// @Tags         Entries
// @Accept       application/json
// @Produce      application/json
// @Param        id     query     string      true  "Entry ID"
// @Param        entry  body      model.Entry true  "Updated entry information"
// @Success      200    {object}  model.Entry
// @Failure      400    {string}  string  "Invalid ID or request body"
// @Failure      404    {string}  string  "Entry not found"
// @Failure      500    {string}  string  "Internal server error"
// @Router       /api/entries/{id} [put]
func PutEntry(w http.ResponseWriter, r *http.Request) {
	id := chi.URLParam(r, "id")

	objID, err := primitive.ObjectIDFromHex(id)
	if err != nil {
		config.App.Logger.Error().Err(err).Msg("Invalid ID format")
		http.Error(w, "Invalid ID", http.StatusBadRequest)
		return
	}

	var entry model.Entry
	decoder := json.NewDecoder(r.Body)
	if err := decoder.Decode(&entry); err != nil {
		config.App.Logger.Error().Err(err).Msg("Failed to decode provided request body")
		http.Error(w, "Invalid request body", http.StatusBadRequest)
		return
	}

	entry.UpdatedAt = time.Now().UTC()

	ctx, cancel := context.WithTimeout(context.Background(), 5*time.Second)
	defer cancel()

	update := bson.M{
		"$set": bson.M{
			"title":      entry.Title,
			"author":     entry.Author,
			"updated_at": entry.UpdatedAt,
		},
	}

	result, err := database.EntryCollection.UpdateOne(ctx, bson.M{"_id": objID}, update)
	if err != nil {
		config.App.Logger.Error().Err(err).Msg("Database error")
		http.Error(w, "Internal server error", http.StatusInternalServerError)
		return
	}
	if result.MatchedCount == 0 {
		config.App.Logger.Warn().Str("id", id).Msg("Entry not found for update")
		w.WriteHeader(http.StatusNoContent)
		return
	}

	// Retrieve the updated document (optional)
	err = database.EntryCollection.FindOne(ctx, bson.M{"_id": objID}).Decode(&entry)
	if err != nil {
		config.App.Logger.Error().Err(err).Msg("Failed to retrieve updated entry")
		http.Error(w, "Internal server error", http.StatusInternalServerError)
		return
	}

	w.Header().Set("Content-Type", "application/json")
	if err := json.NewEncoder(w).Encode(entry); err != nil {
		config.App.Logger.Error().Err(err).Msg("Failed to encode response")
		http.Error(w, "Internal server error", http.StatusInternalServerError)
		return
	}
}

// DeleteEntry godoc
// @Summary      Delete an entry by ID
// @Description  Deletes an entry by its ID.
// @Tags         Entries
// @Param        id    query     string  true  "Entry ID"
// @Success      204   {string}  string  "No Content"
// @Failure      400   {string}  string  "Invalid ID"
// @Failure      404   {string}  string  "Entry not found"
// @Failure      500   {string}  string  "Internal server error"
// @Router       /api/entries/{id} [delete]
func DeleteEntry(w http.ResponseWriter, r *http.Request) {
	id := chi.URLParam(r, "id")

	ctx, cancel := context.WithTimeout(context.Background(), 10*time.Second)
	defer cancel()

	// Delete associated versions first
	versionServiceURL := fmt.Sprintf("%s/api/versions/entry?entryID=%s", config.App.API_GATEWAY_URL, id)
	config.App.Logger.Info().Str("url", versionServiceURL).Msg("Preparing to delete associated versions")

	req, err := http.NewRequest("DELETE", versionServiceURL, nil)
	if err != nil {
		config.App.Logger.Error().Err(err).Msg("Failed to create request to version service")
		http.Error(w, "Internal server error", http.StatusInternalServerError)
		return
	}

	config.App.Logger.Info().Str("url", versionServiceURL).Msg("Sending request to delete associated versions")
	client := &http.Client{
		Timeout: 5 * time.Second,
	}
	req.Header.Set("X-Internal-Request", "true")
	resp, err := client.Do(req)
	if err != nil {
		config.App.Logger.Error().Err(err).Msg("Failed to send request to version service")
		http.Error(w, "Internal server error", http.StatusInternalServerError)
		return
	}
	defer resp.Body.Close()

	if resp.StatusCode != http.StatusOK && resp.StatusCode != http.StatusNoContent {
		bodyBytes, _ := io.ReadAll(resp.Body)
		bodyString := string(bodyBytes)
		config.App.Logger.Error().
			Int("status", resp.StatusCode).
			Str("body", bodyString).
			Msg("version service returned error")
		http.Error(w, "Failed to delete associated versions", http.StatusInternalServerError)
		return
	}

	objID, err := primitive.ObjectIDFromHex(id)
	if err != nil {
		config.App.Logger.Error().Err(err).Msg("Invalid entry ID")
		http.Error(w, "Invalid entry ID", http.StatusBadRequest)
		return
	}

	// Retrieve the entry for email notification

	var entry model.Entry

	err = database.EntryCollection.FindOne(ctx, bson.M{"_id": objID}).Decode(&entry)
	if err != nil {
		config.App.Logger.Error().Err(err).Msg("Entry not found")
		http.Error(w, "Entry not found", http.StatusNotFound)
		return
	}

	// Now proceed to delete the entry document

	result, err := database.EntryCollection.DeleteOne(ctx, bson.M{"_id": objID})
	if err != nil {
		config.App.Logger.Error().Err(err).Msg("Failed to delete entry")
		http.Error(w, "Internal server error", http.StatusInternalServerError)
		return
	}
	if result.DeletedCount == 0 {
		config.App.Logger.Info().Msg("Entry not found")
		w.WriteHeader(http.StatusNoContent)
		return
	}

	config.App.Logger.Info().Str("entryID", id).Msg("Version and associated versions deleted successfully")
	w.WriteHeader(http.StatusNoContent)

	// Retrieve the user from the user service with the author ID from the entry
	userServiceURL := fmt.Sprintf("%s/api/auth/user?id=%s", config.App.API_GATEWAY_URL, entry.Author)
	config.App.Logger.Info().Str("url", userServiceURL).Msg("Sending request to user service")

	req, err = http.NewRequest("GET", userServiceURL, nil)
	if err != nil {
		config.App.Logger.Error().Err(err).Msg("Failed to create request to user service")
		return
	}
	req.Header.Set("X-Internal-Request", "true")
	resp, err = client.Do(req)
	if err != nil {
		config.App.Logger.Error().Err(err).Msg("Failed to send request to user service")
		return
	}
	defer resp.Body.Close()

	if resp.StatusCode != http.StatusOK {
		bodyBytes, _ := io.ReadAll(resp.Body)
		bodyString := string(bodyBytes)
		config.App.Logger.Error().
			Int("status", resp.StatusCode).
			Str("body", bodyString).
			Msg("User service returned error")
		return
	}

	var user struct {
		ID          string `json:"id"`
		Name        string `json:"name"`
		Email       string `json:"email"`
		EnableMails bool   `json:"enable_mails"`
	}

	if err := json.NewDecoder(resp.Body).Decode(&user); err != nil {
		config.App.Logger.Error().Err(err).Msg("Failed to decode user response")
		return
	}

	if user.EnableMails {
		// email notification al autor de la entrada
		notifyEmail("Tu entrada ha sido eliminada",
			"Hola {{ nombre }},\nTu entrada \"{{ entrada }}\" ha sido eliminada.",
			"<p> Hola {{ nombre }},</p><p>Tu entrada \"{{ entrada }}\" ha sido eliminada.</p>",
			user.Name,
			user.Email,
			entry.Title)
	} else {
		// notificacion interna al autor de la entrada
		notifyInterno("Tu entrada "+entry.Title+" ha sido eliminada", entry.Author)
	}
}

// DeleteEntriesByWikiID godoc
// @Summary      Deletes all entries by the Wiki ID
// @Description  Deletes all entries associated with a specific Wiki ID.
// @Tags         Entries
// @Param        id    query     string  true  "Wiki ID"
// @Success      204   {string}  string  "No Content"
// @Failure      400   {string}  string  "WikiID is required"
// @Failure      404   {string}  string  "No entries found"
// @Failure      500   {string}  string  "Internal server error"
// @Router       /api/entries/wiki/ [delete]
func DeleteEntriesByWikiID(w http.ResponseWriter, r *http.Request) {
	wikiID := r.URL.Query().Get("wikiID")

	if wikiID == "" {
		config.App.Logger.Error().Msg("WikiID is required")
		http.Error(w, "WikiID is required", http.StatusBadRequest)
		return
	}

	ctx, cancel := context.WithTimeout(context.Background(), 10*time.Second)
	defer cancel()

	// Retrieve all entries with the given wikiID
	var entries []model.Entry
	cursor, err := database.EntryCollection.Find(ctx, bson.M{"wiki_id": wikiID})
	if err != nil {
		config.App.Logger.Error().Err(err).Msg("Database error while fetching entries")
		http.Error(w, "Internal server error", http.StatusInternalServerError)
		return
	}
	defer cursor.Close(ctx)

	if err := cursor.All(ctx, &entries); err != nil {
		config.App.Logger.Error().Err(err).Msg("Failed to decode entries")
		http.Error(w, "Internal server error", http.StatusInternalServerError)
		return
	}

	if len(entries) == 0 {
		config.App.Logger.Info().Str("wikiID", wikiID).Msg("No entries found")
		w.WriteHeader(http.StatusNoContent)
		return
	}

	// For each entryID, delete associated versions
	for _, entry := range entries {
		entryID := entry.ID

		// Send request to version service to delete versions associated with entryID
		versionServiceURL := fmt.Sprintf("%s/api/versions/entry?entryID=%s", config.App.API_GATEWAY_URL, entryID)
		config.App.Logger.Info().Str("url", versionServiceURL).Msg("Preparing to delete associated versions")

		req, err := http.NewRequest("DELETE", versionServiceURL, nil)
		if err != nil {
			config.App.Logger.Error().Err(err).Msg("Failed to create request to version service")
			http.Error(w, "Internal server error", http.StatusInternalServerError)
			return
		}

		client := &http.Client{
			Timeout: 10 * time.Second,
		}
		req.Header.Set("X-Internal-Request", "true")
		resp, err := client.Do(req)
		if err != nil {
			config.App.Logger.Error().Err(err).Msg("Failed to send request to version service")
			http.Error(w, "Internal server error", http.StatusInternalServerError)
			return
		}
		defer resp.Body.Close()

		if resp.StatusCode != http.StatusOK && resp.StatusCode != http.StatusNoContent && resp.StatusCode != http.StatusNotFound {
			bodyBytes, _ := io.ReadAll(resp.Body)
			bodyString := string(bodyBytes)
			config.App.Logger.Error().
				Int("status", resp.StatusCode).
				Str("body", bodyString).
				Msg("Version service returned error")
			http.Error(w, "Failed to delete associated versions", http.StatusInternalServerError)
			return
		}

		config.App.Logger.Info().Str("entryID", entryID).Msg("Associated versions deleted successfully")
	}

	// Proceed to delete entries associated with the wikiID
	deleteResult, err := database.EntryCollection.DeleteMany(ctx, bson.M{"wiki_id": wikiID})
	if err != nil {
		config.App.Logger.Error().Err(err).Msg("Failed to delete entries")
		http.Error(w, "Internal server error", http.StatusInternalServerError)
		return
	}

	config.App.Logger.Info().
		Str("wikiID", wikiID).
		Int64("deletedCount", deleteResult.DeletedCount).
		Msg("Entries and their associated versions deleted successfully")
	w.WriteHeader(http.StatusNoContent)
}

<<<<<<< HEAD
func notifyEmail(subject string, text string, html string, destinoNombre string, destinoEmail string, entryTitle string) {
	ms := mailersend.NewMailersend("mlsn.9938f4dc11ca834ac853af3f07c9d9552a39e8007391e356dfb28d76094516c8")

	ctx := context.Background()
	ctx, cancel := context.WithTimeout(ctx, 5*time.Second)
	defer cancel()

	from := mailersend.From{
		Name:  "laWiki",
		Email: "laWiki@trial-x2p0347d0v94zdrn.mlsender.net",
	}

	recipients := []mailersend.Recipient{
		{
			Name:  destinoNombre,
			Email: destinoEmail,
		},
	}

	personalization := []mailersend.Personalization{
		{
			Email: destinoEmail,
			Data: map[string]interface{}{
				"nombre":  destinoNombre,
				"entrada": entryTitle,
			},
		},
	}

	tags := []string{}

	message := ms.Email.NewMessage()

	message.SetFrom(from)
	message.SetRecipients(recipients)
	message.SetSubject(subject)
	message.SetHTML(html)
	message.SetText(text)
	message.SetTags(tags)
	message.SetPersonalization(personalization)

	res, _ := ms.Email.Send(ctx, message)

	fmt.Printf(res.Header.Get("X-Message-Id"))
}

func notifyInterno(mensaje string, editor string) {
	notificationMessage := fmt.Sprintf(
		mensaje,
	)

	// Construir la URL del servicio de usuarios con query string
	userServiceURL := fmt.Sprintf("%s/api/auth/notifications?id=%s", config.App.API_GATEWAY_URL, editor)

	client := &http.Client{
		Timeout: 5 * time.Second,
	}

	// Crear el cuerpo de la solicitud array con la cadena
	notificationPayload := map[string]string{
		"notification": notificationMessage,
	}

	payloadBytes, _ := json.Marshal(notificationPayload)

	req, err := http.NewRequest("POST", userServiceURL, bytes.NewBuffer(payloadBytes))
	if err != nil {
		config.App.Logger.Error().Err(err).Msg("Failed to create request to user service")
		return
	}
	req.Header.Set("Content-Type", "application/json")
	req.Header.Set("X-Internal-Request", "true")
	// Enviar la solicitud
	resp, err := client.Do(req)
	if err != nil {
		config.App.Logger.Error().Err(err).Msg("Failed to send request to user service")
=======
// TranslationRequest represents the request payload for translation.
type TranslationRequest struct {
	Fields     map[string]string `json:"fields"`
	TargetLang string            `json:"targetLang"`
}

// TranslationResponse represents the response payload with translated fields and detected source language.
type TranslationResponse struct {
	TranslatedFields       map[string]string `json:"translatedFields"`
	DetectedSourceLanguage string            `json:"detectedSourceLanguage"`
}

// TranslateEntry translates the 'title' field of an Entry object.
// It ensures existing translations are preserved and translates all associated Versions.
func TranslateEntry(w http.ResponseWriter, r *http.Request) {
	// Extract Entry ID from URL parameters
	entryID := chi.URLParam(r, "id")
	if entryID == "" {
		config.App.Logger.Warn().Msg("TranslateEntry called without entry ID")
		http.Error(w, "Entry ID is required", http.StatusBadRequest)
		return
	}

	// Get the target language from query parameters
	targetLang := r.URL.Query().Get("targetLang")
	if targetLang == "" {
		config.App.Logger.Warn().Msg("TranslateEntry called without targetLang parameter")
		http.Error(w, "missing targetLang param", http.StatusBadRequest)
		return
	}

	// Retrieve the Entry from the database
	var entry model.Entry
	ctx, cancel := context.WithTimeout(context.Background(), 10*time.Second)
	defer cancel()

	objID, err := primitive.ObjectIDFromHex(entryID)
	if err != nil {
		config.App.Logger.Error().Err(err).Str("entryID", entryID).Msg("Invalid entry ID format")
		http.Error(w, "Invalid entry ID", http.StatusBadRequest)
		return
	}

	err = database.EntryCollection.FindOne(ctx, bson.M{"_id": objID}).Decode(&entry)
	if err != nil {
		config.App.Logger.Error().Err(err).Str("entryID", entryID).Msg("Entry not found")
		http.Error(w, "Entry not found", http.StatusNotFound)
		return
	}

	// Initialize TranslatedFields map if nil
	if entry.TranslatedFields == nil {
		entry.TranslatedFields = make(map[string]map[string]string)
	}

	// Check if 'title' is already translated to the target language
	translatedTitle, exists := entry.TranslatedFields[targetLang]["title"]
	if exists && translatedTitle != "" {
		// Log a warning and skip translation
		config.App.Logger.Warn().
			Str("entryID", entry.ID).
			Str("targetLang", targetLang).
			Msg("Title is already translated to the target language, skipping translation")

		// Continue translating versions even if title is already translated
		go func(entryID string, targetLang string) {
			versions, err := fetchVersions(entryID)
			if err != nil {
				config.App.Logger.Error().Err(err).Str("entryID", entryID).Msg("Failed to fetch versions for translation")
				return
			}

			for _, version := range versions {
				// Prepare TranslateVersion request URL
				translateVersionURL := fmt.Sprintf("%s/api/versions/%s/translate?targetLang=%s", config.App.API_GATEWAY_URL, version.ID, targetLang)

				// Create an empty POST request to TranslateVersion
				req, err := http.NewRequest("POST", translateVersionURL, nil)
				if err != nil {
					config.App.Logger.Error().Err(err).Str("versionID", version.ID).Msg("Failed to create TranslateVersion request")
					continue
				}

				client := &http.Client{
					Timeout: 5 * time.Second,
				}

				// Send the request
				resp, err := client.Do(req)
				if err != nil {
					config.App.Logger.Error().Err(err).Str("versionID", version.ID).Msg("Failed to send TranslateVersion request")
					continue
				}
				resp.Body.Close()

				if resp.StatusCode != http.StatusOK {
					config.App.Logger.Warn().
						Int("status", resp.StatusCode).
						Str("versionID", version.ID).
						Msg("TranslateVersion returned non-OK status")
					continue
				}

				config.App.Logger.Info().
					Str("versionID", version.ID).
					Str("targetLang", targetLang).
					Msg("Successfully initiated translation for Version")
			}
		}(entry.ID, targetLang)

		w.Header().Set("Content-Type", "application/json")
		json.NewEncoder(w).Encode(entry)
		return
	}

	// Prepare the translation request only with fields that need translation
	fieldsToTranslate := map[string]string{
		"title": entry.Title,
	}

	translationReq := TranslationRequest{
		Fields:     fieldsToTranslate,
		TargetLang: targetLang,
	}

	// Marshal the translation request to JSON
	reqBody, err := json.Marshal(translationReq)
	if err != nil {
		config.App.Logger.Error().Err(err).Msg("Failed to marshal TranslationRequest")
		http.Error(w, "Failed to marshal translation request", http.StatusInternalServerError)
		return
	}

	// Define the translation service URL
	translationURL := fmt.Sprintf("%s/api/translate/", config.App.API_GATEWAY_URL) // Replace with actual URL if different

	// Create an HTTP client with timeout
	client := &http.Client{
		Timeout: 10 * time.Second,
	}

	// Make the HTTP POST request to the translation service
	resp, err := client.Post(translationURL, "application/json", bytes.NewBuffer(reqBody))
	if err != nil {
		config.App.Logger.Error().Err(err).Msg("Failed to call translation service")
		http.Error(w, "Failed to call translation service", http.StatusBadGateway)
>>>>>>> 4c96aaed
		return
	}
	defer resp.Body.Close()

<<<<<<< HEAD
	if resp.StatusCode != http.StatusOK {
		bodyBytes, _ := io.ReadAll(resp.Body)
		bodyString := string(bodyBytes)
		config.App.Logger.Error().
			Int("status", resp.StatusCode).
			Str("body", bodyString).
			Msg("User service returned error")
		return
	}

	config.App.Logger.Info().
		Str("userId", editor).
		Msg("Notification sent to user service")
=======
	// Check if the translation service responded with success
	if resp.StatusCode != http.StatusOK {
		body, _ := io.ReadAll(resp.Body)
		config.App.Logger.Error().
			Int("status", resp.StatusCode).
			Str("body", string(body)).
			Msg("Translation service returned error")
		http.Error(w, "Translation service error: "+string(body), resp.StatusCode)
		return
	}

	// Decode the translation response
	var translationResp TranslationResponse
	if err := json.NewDecoder(resp.Body).Decode(&translationResp); err != nil {
		config.App.Logger.Error().Err(err).Msg("Failed to decode TranslationResponse")
		http.Error(w, "Failed to decode translation response", http.StatusInternalServerError)
		return
	}

	// Check if detected source language matches target language
	if strings.EqualFold(translationResp.DetectedSourceLanguage, targetLang) {
		config.App.Logger.Warn().
			Str("entryID", entry.ID).
			Str("sourceLang", translationResp.DetectedSourceLanguage).
			Str("targetLang", targetLang).
			Msg("Source language matches target language, translation skipped")

		http.Error(w, "Source language is the same as target language", http.StatusBadRequest)
		TranslateAssociatedVersions(entry.ID, targetLang) //The associated versions are translated even if the source language of the entry itself is the same as the target language
		return
	}

	// Assign translated fields for the target language
	entry.TranslatedFields[targetLang] = translationResp.TranslatedFields

	// Save the detected source language
	entry.SourceLang = translationResp.DetectedSourceLanguage

	// Update the Entry in the database with translated fields and source language
	filter := bson.M{"_id": objID}
	update := bson.M{
		"$set": bson.M{
			"translatedFields." + targetLang + ".title": translationResp.TranslatedFields["title"],
			"sourceLang": entry.SourceLang,
		},
	}
	_, err = database.EntryCollection.UpdateOne(context.Background(), filter, update)
	if err != nil {
		config.App.Logger.Error().Err(err).Msg("Failed to update translated entry in database")
		http.Error(w, "Failed to update translated entry in database", http.StatusInternalServerError)
		return
	}

	TranslateAssociatedVersions(entry.ID, targetLang)

	// Log successful translation
	config.App.Logger.Info().
		Str("entryID", entry.ID).
		Str("targetLang", targetLang).
		Msg("Successfully translated entry and initiated translation for associated versions")

	// Return the updated Entry object as JSON
	w.Header().Set("Content-Type", "application/json")
	json.NewEncoder(w).Encode(entry)
}

// SearchVersionsResponse represents the response from the searchVersions endpoint.
type SearchVersionsResponse struct {
	Versions []dto.VersionDTO `json:"versions"`
}

// fetchVersions retrieves Versions associated with an Entry via HTTP.
func fetchVersions(entryID string) ([]dto.VersionDTO, error) {
	url := fmt.Sprintf("%s/api/versions/search?entryID=%s", config.App.API_GATEWAY_URL, entryID)
	resp, err := http.Get(url)
	if err != nil {
		return nil, err
	}
	defer resp.Body.Close()

	if resp.StatusCode != http.StatusOK {
		return nil, fmt.Errorf("failed to fetch versions: %s", resp.Status)
	}

	// Decode directly into a slice
	var versions []dto.VersionDTO
	if err := json.NewDecoder(resp.Body).Decode(&versions); err != nil {
		return nil, err
	}

	return versions, nil
}

// Cascade Translation: Translate all associated Versions via HTTP
func TranslateAssociatedVersions(entryID string, targetLang string) {
	versions, err := fetchVersions(entryID)
	if err != nil {
		config.App.Logger.Error().Err(err).Str("entryID", entryID).Msg("Failed to fetch versions for translation")
		return
	}

	for _, version := range versions {
		// Prepare TranslateVersion request URL
		translateVersionURL := fmt.Sprintf("%s/api/versions/%s/translate?targetLang=%s", config.App.API_GATEWAY_URL, version.ID, targetLang)

		// Create an empty POST request to TranslateVersion
		req, err := http.NewRequest("POST", translateVersionURL, nil)
		if err != nil {
			config.App.Logger.Error().Err(err).Str("versionID", version.ID).Msg("Failed to create TranslateVersion request")
			continue
		}

		client := &http.Client{
			Timeout: 5 * time.Second,
		}

		// Send the request
		resp, err := client.Do(req)
		if err != nil {
			config.App.Logger.Error().Err(err).Str("versionID", version.ID).Msg("Failed to send TranslateVersion request")
			continue
		}
		resp.Body.Close()

		if resp.StatusCode != http.StatusOK {
			config.App.Logger.Warn().
				Int("status", resp.StatusCode).
				Str("versionID", version.ID).
				Msg("TranslateVersion returned non-OK status")
			continue
		}

		config.App.Logger.Info().
			Str("versionID", version.ID).
			Str("targetLang", targetLang).
			Msg("Successfully initiated translation for Version")
	}
>>>>>>> 4c96aaed
}<|MERGE_RESOLUTION|>--- conflicted
+++ resolved
@@ -602,7 +602,6 @@
 	w.WriteHeader(http.StatusNoContent)
 }
 
-<<<<<<< HEAD
 func notifyEmail(subject string, text string, html string, destinoNombre string, destinoEmail string, entryTitle string) {
 	ms := mailersend.NewMailersend("mlsn.9938f4dc11ca834ac853af3f07c9d9552a39e8007391e356dfb28d76094516c8")
 
@@ -679,7 +678,26 @@
 	resp, err := client.Do(req)
 	if err != nil {
 		config.App.Logger.Error().Err(err).Msg("Failed to send request to user service")
-=======
+		return
+	}
+
+	defer resp.Body.Close()
+
+	if resp.StatusCode != http.StatusOK {
+		bodyBytes, _ := io.ReadAll(resp.Body)
+		bodyString := string(bodyBytes)
+		config.App.Logger.Error().
+			Int("status", resp.StatusCode).
+			Str("body", bodyString).
+			Msg("User service returned error")
+		return
+	}
+
+	config.App.Logger.Info().
+		Str("userId", editor).
+		Msg("Notification sent to user service")
+}
+
 // TranslationRequest represents the request payload for translation.
 type TranslationRequest struct {
 	Fields     map[string]string `json:"fields"`
@@ -826,26 +844,10 @@
 	if err != nil {
 		config.App.Logger.Error().Err(err).Msg("Failed to call translation service")
 		http.Error(w, "Failed to call translation service", http.StatusBadGateway)
->>>>>>> 4c96aaed
 		return
 	}
 	defer resp.Body.Close()
 
-<<<<<<< HEAD
-	if resp.StatusCode != http.StatusOK {
-		bodyBytes, _ := io.ReadAll(resp.Body)
-		bodyString := string(bodyBytes)
-		config.App.Logger.Error().
-			Int("status", resp.StatusCode).
-			Str("body", bodyString).
-			Msg("User service returned error")
-		return
-	}
-
-	config.App.Logger.Info().
-		Str("userId", editor).
-		Msg("Notification sent to user service")
-=======
 	// Check if the translation service responded with success
 	if resp.StatusCode != http.StatusOK {
 		body, _ := io.ReadAll(resp.Body)
@@ -874,7 +876,7 @@
 			Msg("Source language matches target language, translation skipped")
 
 		http.Error(w, "Source language is the same as target language", http.StatusBadRequest)
-		TranslateAssociatedVersions(entry.ID, targetLang) //The associated versions are translated even if the source language of the entry itself is the same as the target language
+		TranslateAssociatedVersions(entry.ID, targetLang) // The associated versions are translated even if the source language of the entry itself is the same as the target language
 		return
 	}
 
@@ -983,5 +985,4 @@
 			Str("targetLang", targetLang).
 			Msg("Successfully initiated translation for Version")
 	}
->>>>>>> 4c96aaed
 }