--- conflicted
+++ resolved
@@ -11,14 +11,9 @@
 	"github.com/rs/zerolog/log"
 )
 
-<<<<<<< HEAD
-type GlobalConfig struct {
-	ApiGatewayURL string `toml:"API_GATEWAY_URL"`
-=======
 // GlobalConfig holds the configuration for the application
 type GlobalConfig struct {
 	API_GATEWAY_URL string `toml:"API_GATEWAY_URL"`
->>>>>>> 17f5cac4
 }
 
 // EntryConfig holds the configuration specific to the entry service
@@ -44,11 +39,7 @@
 	MongoDBURI       string
 	DBCollectionName string
 	DBName           string
-<<<<<<< HEAD
-	ApiGatewayURL    string
-=======
 	API_GATEWAY_URL  string
->>>>>>> 17f5cac4
 }
 
 // App holds app configuration
