package router

import (
	"net/http"

	"github.com/go-chi/chi/v5"
	"github.com/laWiki/entry/handler"
)

func NewRouter() http.Handler {
	r := chi.NewRouter()

	r.Route("/", func(r chi.Router) {
		r.Get("/", handler.GetEntries)
		r.Post("/", handler.PostEntry)

<<<<<<< HEAD
		// TODO: Implement the following routes:
=======
>>>>>>> cf87626a
		r.Route("/{id}", func(r chi.Router) {
			r.Get("/", handler.GetEntryByID)
			r.Put("/", handler.PutEntry)
			r.Delete("/", handler.DeleteEntry)
		})
	})

	return r
}<|MERGE_RESOLUTION|>--- conflicted
+++ resolved
@@ -14,10 +14,6 @@
 		r.Get("/", handler.GetEntries)
 		r.Post("/", handler.PostEntry)
 
-<<<<<<< HEAD
-		// TODO: Implement the following routes:
-=======
->>>>>>> cf87626a
 		r.Route("/{id}", func(r chi.Router) {
 			r.Get("/", handler.GetEntryByID)
 			r.Put("/", handler.PutEntry)
