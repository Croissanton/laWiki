--- conflicted
+++ resolved
@@ -37,19 +37,6 @@
 }
 
 type AppConfig struct {
-<<<<<<< HEAD
-	Logger            *zerolog.Logger
-	Port              string
-	PrettyLogs        bool
-	Debug             bool
-	WikiServiceURL    string
-	EntryServiceURL   string
-	AuthServiceURL    string
-	VersionServiceURL string
-	CommentServiceURL string
-	MediaServiceURL   string
-	JWTSecret         string
-=======
 	Logger                *zerolog.Logger
 	Port                  string
 	PrettyLogs            bool
@@ -61,7 +48,7 @@
 	CommentServiceURL     string
 	MediaServiceURL       string
 	TranslationServiceURL string
->>>>>>> 4c96aaed
+	JWTSecret             string
 }
 
 // App holds app configuration
@@ -156,19 +143,17 @@
 		cfg.MediaServiceURL = config.Gateway.MediaServiceURL
 	}
 
-<<<<<<< HEAD
 	// JWT_SECRET is required
 	if config.Global.JWTSecret == "" {
 		missingVars = append(missingVars, "JWT_SECRET")
 	} else {
 		cfg.JWTSecret = config.Global.JWTSecret
-=======
+	}
 	// TRANSLATION_SERVICE_URL is required
 	if config.Gateway.TranslationServiceURL == "" {
 		missingVars = append(missingVars, "TRANSLATION_SERVICE_URL")
 	} else {
 		cfg.TranslationServiceURL = config.Gateway.TranslationServiceURL
->>>>>>> 4c96aaed
 	}
 
 	// If there are missing required variables, log them and exit
