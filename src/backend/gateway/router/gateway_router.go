--- conflicted
+++ resolved
@@ -22,12 +22,7 @@
 	r.Use(custommw.AuthMiddleware)
 	r.Use(custommw.LoggerMiddleware(config.App.Logger))
 	r.Use(cors.Handler(cors.Options{
-<<<<<<< HEAD
 		AllowedOrigins:   []string{"http://lawiki.mooo.com"}, // Use this to allow specific origin hosts
-=======
-		// AllowedOrigins: []string{"https://foo.com"}, // Use this to allow specific origin hosts
-		AllowedOrigins:   []string{"http://localhost:5173"}, //Reemplaza con el dominio del frontend
->>>>>>> fb93f239
 		AllowedMethods:   []string{"GET", "POST", "PUT", "DELETE", "OPTIONS"},
 		AllowedHeaders:   []string{"Accept", "Authorization", "Content-Type", "X-CSRF-Token"},
 		ExposedHeaders:   []string{"Link"},
