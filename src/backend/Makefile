.PHONY: all build push $(SERVICES:%=build-%) run-all run-api-gateway run-wiki-service run-entry-service run-comment-service run-version-service run-media-service clean combine-swagger
# Define your services
SERVICES = auth comment entry gateway media translation wiki

# Default target when you run 'make' without arguments
all: build push

# Build all services
build: $(SERVICES:%=build-%)

# Push all services
push: $(SERVICES:%=push-%)

# Build each service
build-%:
	cd $* && sudo docker build -t klnstprx/$*-service .

# Push each service
push-%:
	sudo docker push klnstprx/$*-service
<<<<<<< HEAD
=======

run-all: clean run-wiki-service run-entry-service run-comment-service run-version-service run-media-service run-api-gateway

clean:
	@echo "Stopping services..."
	-@cd wiki && test -e wiki-service.pid && kill `cat wiki-service.pid` 2>/dev/null && rm wiki-service.pid || true
	-@cd entry && test -e entry-service.pid && kill `cat entry-service.pid` 2>/dev/null && rm entry-service.pid || true
	-@cd comment && test -e comment-service.pid && kill `cat comment-service.pid` 2>/dev/null && rm comment-service.pid || true
	-@cd version && test -e version-service.pid && kill `cat version-service.pid` 2>/dev/null && rm version-service.pid || true
	-@cd media && test -e media-service.pid && kill `cat media-service.pid` 2>/dev/null && rm media-service.pid || true
	-@cd auth && test -e auth-service.pid && kill `cat auth-service.pid` 2>/dev/null && rm auth-service.pid || true
	-@cd gateway && test -e api-gateway.pid && kill `cat api-gateway.pid` 2>/dev/null && rm api-gateway.pid || true

combine-swagger:
	@echo "Generating Swagger documentation for all services..."
	cd wiki && swag init
	cd entry && swag init
	cd comment && swag init
	cd version && swag init
	cd media && swag init
	cd auth && swag init
	cd gateway && swag init
	@echo "Combining Swagger documentation..."
	npx swagger-combine swagger-config.json -o gateway/docs/swagger.json
	@echo "Swagger documentation combined successfully."&& sudo docker build -t klnstprx/$*-service .

>>>>>>> 3263bff4

run-wiki-service:
	@echo "Running wiki-service..."
	cd wiki && ( \
		go build -o wiki-service . && \
		./wiki-service > wiki-service.log 2>&1 & \
		echo $$! > wiki-service.pid \
	)

run-entry-service:
	@echo "Running entry-service..."
	cd entry && ( \
		go build -o entry-service . && \
		./entry-service > entry-service.log 2>&1 & \
		echo $$! > entry-service.pid \
	)

run-comment-service:
	@echo "Running comment-service..."
	cd comment && ( \
		go build -o comment-service . && \
		./comment-service > comment-service.log 2>&1 & \
		echo $$! > comment-service.pid \
	)

run-version-service:
	@echo "Running version-service..."
	cd version && ( \
		go build -o version-service . && \
		./version-service > version-service.log 2>&1 & \
		echo $$! > version-service.pid \
	)

run-media-service:
	@echo "Running media-service..."
	cd media && ( \
		go build -o media-service . && \
		./media-service > media-service.log 2>&1 & \
		echo $$! > media-service.pid \
	)

run-api-gateway: 
	@echo "Running api-gateway..."
	cd gateway && ( \
		go build -o api-gateway . && \
		./api-gateway > api-gateway.log 2>&1 & \
		echo $$! > api-gateway.pid \
	)

run-auth-service: 
	@echo "Running auth-service..."
	cd auth && ( \
		go build -o auth-service . && \
		./auth-service > auth-service.log 2>&1 & \
		echo $$! > auth-service.pid \
	)

run-translation-service: 
	@echo "Running translation-service..."
	cd translation && ( \
		go build -o translation-ser<|MERGE_RESOLUTION|>--- conflicted
+++ resolved
@@ -18,8 +18,6 @@
 # Push each service
 push-%:
 	sudo docker push klnstprx/$*-service
-<<<<<<< HEAD
-=======
 
 run-all: clean run-wiki-service run-entry-service run-comment-service run-version-service run-media-service run-api-gateway
 
@@ -46,7 +44,6 @@
 	npx swagger-combine swagger-config.json -o gateway/docs/swagger.json
 	@echo "Swagger documentation combined successfully."&& sudo docker build -t klnstprx/$*-service .
 
->>>>>>> 3263bff4
 
 run-wiki-service:
 	@echo "Running wiki-service..."
@@ -107,4 +104,7 @@
 run-translation-service: 
 	@echo "Running translation-service..."
 	cd translation && ( \
-		go build -o translation-ser+		go build -o translation-service . && \
+		./translation-service > translation-service.log 2>&1 & \
+		echo $$! > translation-service.pid \
+	)
