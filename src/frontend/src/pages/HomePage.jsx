--- conflicted
+++ resolved
@@ -4,11 +4,8 @@
   Typography,
   Alert,
   Button,
-<<<<<<< HEAD
   Breadcrumbs,
-=======
   Pagination,
->>>>>>> f7054cf6
 } from "@mui/material";
 
 import Grid from "@mui/joy/Grid";
@@ -51,7 +48,6 @@
           Wikis
         </Typography>
 
-<<<<<<< HEAD
         <Button
           variant="contained"
           color="primary"
@@ -65,12 +61,6 @@
         {error && <Alert severity="error">{error}</Alert>}
         {!error && wikis.length > 0 ? (
           <Grid2
-=======
-      {error && <Alert severity="error">{error}</Alert>}
-      {!error && wikis.length > 0 ? (
-        <>
-          <Grid
->>>>>>> f7054cf6
             container
             spacing={4}
             sx={{
@@ -79,19 +69,13 @@
               alignItems: "center",
             }}
           >
-<<<<<<< HEAD
             {wikis.map((wiki) => (
               <Grid2
-=======
-            {selectedWikis.map((wiki) => (
-              <Grid
->>>>>>> f7054cf6
                 key={wiki.id}
                 xs={12}
                 sm={6}
                 md={4}
                 lg={4}
-<<<<<<< HEAD
                 sx={{ flexBasis: '30%', maxWidth: '30%' }}
               >
                 <WikiCard wiki={wiki} />
@@ -100,7 +84,25 @@
           </Grid2>
         ) : null}
       </Container>
-=======
+      {error && <Alert severity="error">{error}</Alert>}
+      {!error && wikis.length > 0 ? (
+        <>
+          <Grid
+            container
+            spacing={4}
+            sx={{
+              display: "flex",
+              justifyContent: "center",
+              alignItems: "center",
+            }}
+          >
+            {selectedWikis.map((wiki) => (
+              <Grid
+                key={wiki.id}
+                xs={12}
+                sm={6}
+                md={4}
+                lg={4}
                 sx={{ flexBasis: "30%", maxWidth: "30%" }}
               >
                 <WikiCard wiki={wiki} />
@@ -116,7 +118,6 @@
         </>
       ) : null}
     </Container>
->>>>>>> f7054cf6
   );
 }
 
