--- conflicted
+++ resolved
@@ -1,20 +1,6 @@
 import { useEffect, useState, useRef } from "react";
-<<<<<<< HEAD
 import { postVersion, getVersion } from "../api/VersionApi.js";
 import { useNavigate, useParams } from "react-router-dom";
-=======
-import {
-  postVersion,
-  getVersion
-} from "../api/VersionApi.js";
-import { getEntry } from "../api/EntryApi.js";
-import { useSearchParams, useParams } from "react-router-dom";
-import Comentario from "../components/Comentario.jsx";
-import Version from "../components/Version.jsx";
-import MainLayout from "../layout/MainLayout.jsx";
-import ConfirmationModal from "../components/ConfirmationModal.jsx";
-import { useToast } from "../context/ToastContext.1.jsx";
->>>>>>> fa0962fb
 import {
   Container,
   Paper,
@@ -27,25 +13,14 @@
 import "react-quill/dist/quill.snow.css";
 
 function EditarEntradaPage() {
-<<<<<<< HEAD
-  const [version, setVersion] = useState({});
-  const [versionError, setVersionError] = useState("");
-  const navigate = useNavigate();
-=======
   const { entryId, versionId } = useParams();
   const [entrada, setEntrada] = useState({});
   const [version, setVersion] = useState({});
   const [versionError, setVersionError] = useState(null);
->>>>>>> fa0962fb
+  const formRef = useRef(null);
+  const navigate = useNavigate();
 
-  const formRef = useRef(null);
-  const { entryId, versionId } = useParams();
-
-<<<<<<< HEAD
-  // Load the current version
-=======
   // Obtener la versión
->>>>>>> fa0962fb
   useEffect(() => {
     if (versionId) {
       getVersion(versionId)
@@ -63,7 +38,6 @@
       setVersionError("No se proporcionó un ID de versión válido.");
     }
   }, [versionId]);
-<<<<<<< HEAD
 
   // Handler for ReactQuill editor change
   const handleEditorChange = (content, delta, source, editor) => {
@@ -72,8 +46,6 @@
       content: content,
     }));
   };
-=======
->>>>>>> fa0962fb
 
   // Handler for TextField change
   const handleChange = (event) => {
@@ -88,22 +60,14 @@
   async function subirVersion(event) {
     event.preventDefault();
 
-<<<<<<< HEAD
     const jsonData = {
       content: version.content,
       editor: version.editor,
       entry_id: entryId,
     };
-=======
-    const formData = new FormData(event.target);
-    const jsonData = Object.fromEntries(formData.entries());
-
-    jsonData["entry_id"] = entryId;
->>>>>>> fa0962fb
 
     console.log("Submitting version:", jsonData); // Debugging
 
-<<<<<<< HEAD
     try {
       const newVersion = await postVersion(jsonData);
       navigate(`/entrada/${entryId}`);
@@ -122,19 +86,6 @@
         {versionError && (
           <Typography variant="body1" color="error" gutterBottom>
             {versionError}
-=======
-    window.location.href = `http://localhost:5173/entrada/${entryId}/${versionId}`; 
-    //deberia redireccionar con el versionID de la ultima version, todavia no lo he hecho
-  }
-
-  return (
-      <Container maxWidth="lg" sx={{ mt: 4, mb: 4 }}>
-    
-        {/* Formulario para editar Entrada */}
-        <Paper elevation={3} sx={{ p: 2, mb: 4 }}>
-          <Typography variant="h4" gutterBottom>
-            Editar entrada
->>>>>>> fa0962fb
           </Typography>
         )}
         <form id="miFormulario" ref={formRef} onSubmit={subirVersion}>
@@ -170,16 +121,10 @@
                 Enviar
               </Button>
             </Grid2>
-<<<<<<< HEAD
           </Grid2>
         </form>
       </Paper>
     </Container>
-=======
-          </form>
-        </Paper>
-      </Container>
->>>>>>> fa0962fb
   );
 }
 
