import { useEffect, useState } from "react";
import { Link, useNavigate, useParams } from "react-router-dom";
import {
  Alert,
  Box,
  Breadcrumbs,
  Button,
  Container,
  Menu,
  MenuItem,
  Pagination,
  Paper,
  Typography,
} from "@mui/material";

import Grid from "@mui/joy/Grid";
import { deleteEntry, searchEntries } from "../api/EntryApi.js";
import { deleteWiki, getWiki, translateWiki } from "../api/WikiApi.js";
import EntradaCard from "../components/EntradaCard.jsx";
import { useToast } from "../context/ToastContext.jsx";
import ConfirmationModal from "../components/ConfirmationModal.jsx";
import { availableLanguages } from "../constants/languages.js";
import { useLanguage } from "../context/LanguageContext.jsx";

function WikiPage() {
  const [wiki, setWiki] = useState({});
  const [entradas, setEntradas] = useState([]);
  const [error, setError] = useState(null);
  const { showToast } = useToast();
  const navigate = useNavigate();
  const [currentPage, setCurrentPage] = useState(1);
  const itemsPerPage = 6;

  const { wikiId } = useParams();

  const handlePageChange = (event, value) => {
    setCurrentPage(value);
  };

  const startIndex = (currentPage - 1) * itemsPerPage;
  const selectedEntradas = entradas.slice(
    startIndex,
    startIndex + itemsPerPage,
  );

  const [isModalOpen, setIsModalOpen] = useState(false);
  const isLoggedIn = !!sessionStorage.getItem("user"); // Verifica si el usuario está logueado

  const { selectedOption, setSelectedOption } = useLanguage();
  const [anchorEl, setAnchorEl] = useState(null);
  const [pendingLanguage, setPendingLanguage] = useState(null);

  useEffect(() => {
    getWiki(wikiId)
      .then((data) => {
        if (data && Object.keys(data).length > 0) {
          setWiki(data);
        } else {
          setError("Wiki no encontrada.");
        }
      })
      .catch((err) => setError(err.message));
  }, [wikiId]);

  useEffect(() => {
    searchEntries({ wikiId })
      .then((data) => {
        if (data && Array.isArray(data)) {
          setEntradas(data);
        } else {
          setEntradas([]);
        }
      })
      .catch((err) => setError(err.message));
  }, [wikiId]);

  const handleDeleteEntry = async (entryID) => {
    try {
      await deleteEntry(entryID);
      setEntradas((prevEntries) =>
        prevEntries.filter((entry) => entry.id !== entryID)
      );
      showToast("Entrada eliminada correctamente", "success");
    } catch (error) {
      console.error("Error al eliminar la entrada:", error);
      showToast("Error al eliminar la entrada", "error");
    }
  };

  const handleDeleteWiki = async () => {
    try {
      await deleteWiki(wikiId);
      showToast("Wiki eliminada correctamente", "success");
      navigate("/");
    } catch (error) {
      console.error("Error al eliminar la wiki:", error);
      showToast("Error al eliminar la wiki", "error");
    }
  };

  const handleDropdownClose = () => {
    setAnchorEl(null);
  };

  const handleOptionSelect = (option) => {
    setPendingLanguage(option);
    setIsModalOpen(true);
    setAnchorEl(null);
  };

  const handleTranslateWiki = async () => {
    if (wiki.sourceLang !== pendingLanguage) {
      try {
        await translateWiki(wikiId, pendingLanguage);
        showToast(
          `Wiki traducida a ${pendingLanguage} correctamente`,
          "success",
        );
        // Fetch the updated wiki data to reflect the translation
        const updatedWiki = await getWiki(wikiId);
        setWiki(updatedWiki);
        setSelectedOption(pendingLanguage);
        // Fetch the updated entries to reflect the translation
        const updatedEntries = await searchEntries({ wikiID: wikiId });
        setEntradas(updatedEntries);
      } catch (error) {
        console.error("Error al traducir la wiki:", error);
        showToast("Error al traducir la wiki", "error");
      }
      setIsModalOpen(false);
    } else {
      showToast(`Wiki traducida a ${pendingLanguage} correctamente`, "success");
      setSelectedOption(pendingLanguage);
      setIsModalOpen(false);
    }
  };

  const getTranslatedField = (field) => {
    if (wiki.sourceLang === selectedOption) {
      return wiki[field];
    } else {
      return wiki.translatedFields?.[selectedOption]?.[field] || wiki[field];
    }
  };

  return (
    <Container maxWidth="lg" sx={{ mt: 4, mb: 4 }}>
      <Breadcrumbs sx={{ mb: 2 }}>
        <Typography
          color="textPrimary"
          component={Link}
          to="/"
          className="breadcrumb-link"
        >
          Inicio
        </Typography>
        <Typography color="textPrimary" className="breadcrumb-active">
          {getTranslatedField("title")}
        </Typography>
      </Breadcrumbs>

      {error && (
        <Alert severity="error" sx={{ mb: 2 }}>
          {error}
        </Alert>
      )}

      {!error && wiki && Object.keys(wiki).length > 0 && (
        <>
          {/* Page Header */}
          <Paper
            elevation={3}
            sx={{ p: 2, mb: 4, textAlign: "center", borderRadius: 1 }}
          >
            <Typography variant="h3" component="h1" sx={{ m: 0 }}>
              {getTranslatedField("title")}
            </Typography>
            <Typography variant="h6" gutterBottom>
              <strong>Descripción:</strong> {getTranslatedField("description")}
            </Typography>
            <Typography variant="h6" gutterBottom>
              <strong>Categoría:</strong> {getTranslatedField("category")}
            </Typography>
          </Paper>

          {/* Entradas */}
          <Paper elevation={3} sx={{ p: 3, mb: 4, borderRadius: 1 }}>
            <Typography
              variant="h4"
              component="h2"
              sx={{ borderBottom: "1px solid", pb: 1, mb: 2 }}
            >
              Entradas
            </Typography>
            {selectedEntradas && selectedEntradas.length > 0
              ? (
                <Grid container spacing={2}>
                  {selectedEntradas.map((entrada) => (
                    <Grid xs={12} sm={6} md={4} key={entrada.id}>
                      <EntradaCard
                        id={entrada.id}
                        title={entrada.translatedFields &&
                            entrada.translatedFields[selectedOption] &&
                            entrada.translatedFields[selectedOption].title
                          ? entrada.translatedFields[selectedOption].title
                          : entrada.title}
                        author={entrada.author}
                        createdAt={entrada.created_at}
                        onDelete={handleDeleteEntry}
                      />
                    </Grid>
                  ))}
                </Grid>
              )
              : <Typography>No entries available</Typography>}
            <Pagination
              count={Math.ceil(entradas.length / itemsPerPage)}
              page={currentPage}
              onChange={handlePageChange}
              sx={{ mt: 4, display: "flex", justifyContent: "center" }}
            />
          </Paper>

          {/* Buttons */}
          {isLoggedIn && (
            <Box sx={{ display: "flex", justifyContent: "space-between" }}>
              <Button
                component={Link}
                to={`/entrada/form/${wikiId}`}
                variant="contained"
                color="primary"
                sx={{ mt: 2 }}
              >
                Crear Nueva Entrada
              </Button>

              <Box>
<<<<<<< HEAD
                {sessionStorage.getItem("role") != "redactor" &&
                  (
                    <Button
                      component={Link}
                      to={`/wiki/form/${wikiId}`}
                      variant="outlined"
                      color="primary"
                      sx={{ mt: 2, mr: 2 }}
                    >
                      Editar Wiki
                    </Button>
                  )}
                {sessionStorage.getItem("role") == "admin" &&
                  (
                    <Button
                      variant="contained"
                      color="error"
                      sx={{ mt: 2 }}
                      onClick={() => setIsModalOpen(true)}
                    >
                      Borrar Wiki
                    </Button>
                  )}
=======
                {sessionStorage.getItem("role") != "redactor" && (
                  <Button
                    component={Link}
                    to={`/wiki/form/${id}`}
                    variant="outlined"
                    color="primary"
                    sx={{ mt: 2, mr: 2 }}
                  >
                    Editar Wiki
                  </Button>
                )}
                
                {/* Cambiar Idioma - Available for all users */}
>>>>>>> 5af57192
                <Button
                  variant="contained"
                  color="primary"
                  sx={{ mt: 2, mr: 2 }}
                  onClick={(e) => {
                    setAnchorEl(e.currentTarget);
                    setPendingLanguage(null); // Indicate this is for language change, not translation
                  }}
                >
                  Cambiar Idioma: {selectedOption || "Seleccionar"}
                </Button>

                {/* Traducir a - Only for authorized roles */}
                {["admin", "editor", "redactor"].includes(sessionStorage.getItem("role")) && (
                  <Button
                    variant="contained"
                    color="secondary"
                    sx={{ mt: 2 }}
                    onClick={(e) => {
                      setAnchorEl(e.currentTarget);
                      setPendingLanguage("translate"); // Indicate this is for translation
                    }}
                  >
                    Traducir
                  </Button>
                )}

                {sessionStorage.getItem("role") == "admin" && (
                  <Button
                    variant="contained"
                    color="error"
                    sx={{ mt: 2, ml: 2 }}
                    onClick={() => setIsModalOpen(true)}
                  >
                    Borrar Wiki
                  </Button>
                )}

                <Menu
                  anchorEl={anchorEl}
                  open={Boolean(anchorEl)}
                  onClose={handleDropdownClose}
                >
                  {availableLanguages.map((lang) => {
                    // For language change, only show available translations
                    if (!pendingLanguage) {
                      if (wiki.translatedFields?.[lang.code] || wiki.sourceLang === lang.code) {
                        return (
                          <MenuItem
                            key={lang.code}
                            onClick={() => {
                              setSelectedOption(lang.code);
                              handleDropdownClose();
                            }}
                          >
                            {lang.name}
                          </MenuItem>
                        );
                      }
                      return null;
                    }
                    // For translation, show all languages except source
                    else if (wiki.sourceLang !== lang.code) {
                      return (
                        <MenuItem
                          key={lang.code}
                          onClick={() => handleOptionSelect(lang.code)}
                        >
                          {lang.name} {wiki.translatedFields?.[lang.code] ? '(Actualizar)' : ''}
                        </MenuItem>
                      );
                    }
                    return null;
                  })}
                </Menu>
              </Box>
            </Box>
          )}

          {/* Confirmation Modal */}
          <ConfirmationModal
            show={isModalOpen}
            handleClose={() => setIsModalOpen(false)}
            handleConfirm={pendingLanguage
              ? handleTranslateWiki
              : handleDeleteWiki}
            message={pendingLanguage
              ? `¿Estás seguro de que quieres traducir esta wiki a ${pendingLanguage}?`
              : "¿Estás seguro de que quieres borrar esta wiki?"}
          />
        </>
      )}
    </Container>
  );
}

export default WikiPage;<|MERGE_RESOLUTION|>--- conflicted
+++ resolved
@@ -235,7 +235,6 @@
               </Button>
 
               <Box>
-<<<<<<< HEAD
                 {sessionStorage.getItem("role") != "redactor" &&
                   (
                     <Button
@@ -248,32 +247,7 @@
                       Editar Wiki
                     </Button>
                   )}
-                {sessionStorage.getItem("role") == "admin" &&
-                  (
-                    <Button
-                      variant="contained"
-                      color="error"
-                      sx={{ mt: 2 }}
-                      onClick={() => setIsModalOpen(true)}
-                    >
-                      Borrar Wiki
-                    </Button>
-                  )}
-=======
-                {sessionStorage.getItem("role") != "redactor" && (
-                  <Button
-                    component={Link}
-                    to={`/wiki/form/${id}`}
-                    variant="outlined"
-                    color="primary"
-                    sx={{ mt: 2, mr: 2 }}
-                  >
-                    Editar Wiki
-                  </Button>
-                )}
-                
                 {/* Cambiar Idioma - Available for all users */}
->>>>>>> 5af57192
                 <Button
                   variant="contained"
                   color="primary"
@@ -287,7 +261,9 @@
                 </Button>
 
                 {/* Traducir a - Only for authorized roles */}
-                {["admin", "editor", "redactor"].includes(sessionStorage.getItem("role")) && (
+                {["admin", "editor", "redactor"].includes(
+                  sessionStorage.getItem("role"),
+                ) && (
                   <Button
                     variant="contained"
                     color="secondary"
@@ -320,7 +296,10 @@
                   {availableLanguages.map((lang) => {
                     // For language change, only show available translations
                     if (!pendingLanguage) {
-                      if (wiki.translatedFields?.[lang.code] || wiki.sourceLang === lang.code) {
+                      if (
+                        wiki.translatedFields?.[lang.code] ||
+                        wiki.sourceLang === lang.code
+                      ) {
                         return (
                           <MenuItem
                             key={lang.code}
@@ -334,15 +313,16 @@
                         );
                       }
                       return null;
-                    }
-                    // For translation, show all languages except source
+                    } // For translation, show all languages except source
                     else if (wiki.sourceLang !== lang.code) {
                       return (
                         <MenuItem
                           key={lang.code}
                           onClick={() => handleOptionSelect(lang.code)}
                         >
-                          {lang.name} {wiki.translatedFields?.[lang.code] ? '(Actualizar)' : ''}
+                          {lang.name} {wiki.translatedFields?.[lang.code]
+                            ? "(Actualizar)"
+                            : ""}
                         </MenuItem>
                       );
                     }
