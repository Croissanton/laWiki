import { useEffect, useState } from "react";
import { useParams, Link, useNavigate } from "react-router-dom";
import {
  Container,
  Paper,
  Typography,
  Button,
  Alert,
  Box,
<<<<<<< HEAD
  Grid,
  Breadcrumbs
=======
  Pagination,
>>>>>>> f7054cf6
} from "@mui/material";

import Grid from "@mui/joy/Grid";
import { deleteEntry, searchEntries } from "../api/EntryApi.js";
import { getWiki, deleteWiki } from "../api/WikiApi.js";
import EntradaCard from "../components/EntradaCard.jsx";
import { useToast } from "../context/ToastContext.jsx";
import ConfirmationModal from "../components/ConfirmationModal.jsx";

function WikiPage() {
  const [wiki, setWiki] = useState({});
  const [entradas, setEntradas] = useState([]);
  const [error, setError] = useState(null);
  const { showToast } = useToast();
  const navigate = useNavigate();
  const [currentPage, setCurrentPage] = useState(1);
  const itemsPerPage = 6;

  const { id } = useParams();

  const handlePageChange = (event, value) => {
    setCurrentPage(value);
  };

  const startIndex = (currentPage - 1) * itemsPerPage;
  const selectedEntradas = entradas.slice(
    startIndex,
    startIndex + itemsPerPage,
  );

  const [isModalOpen, setIsModalOpen] = useState(false);

  useEffect(() => {
    getWiki(id)
      .then((data) => {
        if (data && Object.keys(data).length > 0) {
          setWiki(data);
        } else {
          setError("Wiki no encontrada.");
        }
      })
      .catch((err) => setError(err.message));
  }, [id]);

  useEffect(() => {
    searchEntries({ wikiID: id })
      .then((data) => {
        if (data && Array.isArray(data)) {
          setEntradas(data);
        } else {
          setEntradas([]);
        }
      })
      .catch((err) => setError(err.message));
  }, [id]);

  const handleDeleteEntry = async (entryID) => {
    try {
      await deleteEntry(entryID);
      setEntradas((prevEntries) =>
        prevEntries.filter((entry) => entry.id !== entryID),
      );
      showToast("Comentario eliminado correctamente", "success");
    } catch (error) {
      console.error("Error al eliminar el comentario:", error);
      showToast("Error al eliminar el comentario", "error");
    }
  };

  const handleDeleteWiki = async () => {
    try {
      await deleteWiki(id);
      showToast("Wiki eliminada correctamente", "success");
      navigate("/");
    } catch (error) {
      console.error("Error al eliminar la wiki:", error);
      showToast("Error al eliminar la wiki", "error");
    }
  };

  return (
    <Container maxWidth="lg" sx={{ mt: 4, mb: 4 }}>
      <Breadcrumbs sx={{ mb: 2 }}>
        <Typography color="textPrimary" component={Link} to="/">
          Inicio
        </Typography>
        <Typography color="textPrimary">{wiki.title}</Typography>
      </Breadcrumbs>

      {error && (
        <Alert severity="error" sx={{ mb: 2 }}>
          {error}
        </Alert>
      )}

      {!error && wiki && Object.keys(wiki).length > 0 && (
        <>
          {/* Page Header */}
          <Paper
            elevation={3}
            sx={{ p: 2, textAlign: "center", borderRadius: 1 }}
          >
            <Typography variant="h3" component="h1" sx={{ m: 0 }}>
              {wiki.title}
            </Typography>
            <Typography variant="h6" gutterBottom>
              <strong>Descripción:</strong> {wiki.description}
            </Typography>
            <Typography variant="h6" gutterBottom>
              <strong>Categoría:</strong> {wiki.category}
            </Typography>
          </Paper>

          {/* Wiki Information */}
          <Paper elevation={3} sx={{ p: 3, my: 4, borderRadius: 1 }}>
            <Typography variant="h6" gutterBottom>
              <strong>Título:</strong> {wiki.title}
            </Typography>
            <Typography variant="h6" gutterBottom>
              <strong>Descripción:</strong> {wiki.description}
            </Typography>
            <Typography variant="h6" gutterBottom>
              <strong>Categoría:</strong> {wiki.category}
            </Typography>
          </Paper>

          {/* Entradas */}
          <Paper elevation={3} sx={{ p: 3, mb: 4, borderRadius: 1 }}>
            <Typography
              variant="h4"
              component="h2"
              sx={{ borderBottom: "1px solid", pb: 1, mb: 2 }}
            >
              Entradas
            </Typography>
            {entradas && entradas.length > 0 ? (
              <Grid container spacing={2}>
                {entradas.map((entrada) => (
                  <Grid item xs={12} sm={6} md={4} key={entrada.id}>
                    <EntradaCard
                      id={entrada.id}
                      title={entrada.title}
                      author={entrada.author}
                      createdAt={entrada.created_at}
                      onDelete={handleDeleteEntry}
                    />
                  </Grid>
                ))}
              </Grid>
            ) : (
              <Typography>No entries available</Typography>
            )}
            <Pagination
              count={Math.ceil(entradas.length / itemsPerPage)}
              page={currentPage}
              onChange={handlePageChange}
              sx={{ mt: 4 }}
            />
          </Paper>

          {/* Buttons */}
          <Box sx={{ display: "flex", justifyContent: "space-between" }}>
            <Button
              component={Link}
              to={`/crear-entrada/${id}`}
              variant="contained"
              color="primary"
              sx={{ mt: 2 }}
            >
              Crear Nueva Entrada
            </Button>

            <Box>
              <Button
                component={Link}
                to={`/wiki/form/${id}`}
                variant="contained"
                color="secondary"
                sx={{ mt: 2, mr: 2 }}
              >
                Editar Wiki
              </Button>
              <Button
                variant="contained"
                color="error"
                sx={{ mt: 2 }}
                onClick={() => setIsModalOpen(true)}
              >
                Borrar Wiki
              </Button>
            </Box>
          </Box>

          {/* Confirmation Modal */}
          <ConfirmationModal
            show={isModalOpen}
            handleClose={() => setIsModalOpen(false)}
            handleConfirm={handleDeleteWiki}
            message="¿Estás seguro de que quieres borrar esta wiki?"
          />
        </>
      )}
    </Container>
  );
}

export default WikiPage;<|MERGE_RESOLUTION|>--- conflicted
+++ resolved
@@ -7,12 +7,9 @@
   Button,
   Alert,
   Box,
-<<<<<<< HEAD
   Grid,
   Breadcrumbs
-=======
   Pagination,
->>>>>>> f7054cf6
 } from "@mui/material";
 
 import Grid from "@mui/joy/Grid";
