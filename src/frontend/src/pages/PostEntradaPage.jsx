import { useState } from "react";
import { postEntry } from "../api/EntryApi.js";
import Button from "@mui/material/Button";
import { useNavigate, useSearchParams, Link } from "react-router-dom";
<<<<<<< HEAD
import { useToast } from "../context/ToastContext.1.jsx";
=======
//import { useToast } from "../context/ToastContext.jsx";
>>>>>>> 4cd21534
import MainLayout from "../layout/MainLayout.jsx";

function PostEntradaPage() {
  const [error, setError] = useState(null);
  const navigate = useNavigate();
  //const { showToast } = useToast();
  const [searchParams] = useSearchParams();
  const id = searchParams.get("id");

  async function enviarJSON(event) {
    event.preventDefault();

    const form = event.target;
    const formData = new FormData(form);

    const jsonData = {};
    formData.forEach((value, key) => {
      jsonData[key] = value;
    });

    // Añadir el wiki_id automáticamente
    jsonData["wiki_id"] = id;

    try {
      const result = await postEntry(jsonData);
      console.log("Respuesta del servidor:", result);

<<<<<<< HEAD
      showToast("Entrada creada correctamente", "success");
=======
      //showToast("Entrada creada correctamente", "bg-success");
>>>>>>> 4cd21534
      navigate(`/wiki?id=${id}`);
    } catch (error) {
      setError("Error al crear la entrada");
      console.error("Error al enviar:", error);
    }
  }

  return (
    <MainLayout>
      <div
        style={{
          padding: "30px",
          backgroundColor: "white",
          margin: "40px auto",
          maxWidth: "600px",
          border: "1px solid #ddd",
          borderRadius: "8px",
          boxShadow: "0 4px 12px rgba(0, 0, 0, 0.1)",
        }}
      >
        <h2
          style={{
            fontSize: "28px",
            marginBottom: "20px",
            textAlign: "center",
            color: "black",
          }}
        >
          Crear Nueva Entrada
        </h2>

        {error && (
          <div
            style={{
              backgroundColor: "#e57373",
              padding: "10px",
              borderRadius: "4px",
              marginBottom: "20px",
              textAlign: "center",
            }}
          >
            {error}
          </div>
        )}

        <form onSubmit={enviarJSON}>
          <div style={{ marginBottom: "20px" }}>
            <label
              htmlFor="title"
              style={{ fontWeight: "bold", fontSize: "18px", color: "black" }}
            >
              Título:
            </label>
            <input
              type="text"
              id="title"
              name="title"
              required
              style={{
                width: "100%",
                padding: "12px",
                marginTop: "10px",
                border: "1px solid #ddd",
                borderRadius: "6px",
                fontSize: "16px",
              }}
            />
          </div>

          <div style={{ marginBottom: "20px" }}>
            <label
              htmlFor="author"
              style={{ fontWeight: "bold", fontSize: "18px", color: "black" }}
            >
              Autor:
            </label>
            <input
              type="text"
              id="author"
              name="author"
              required
              style={{
                width: "100%",
                padding: "12px",
                marginTop: "10px",
                border: "1px solid #ddd",
                borderRadius: "6px",
                fontSize: "16px",
              }}
            />
          </div>

          <button
            type="submit"
            style={{
              width: "100%",
              padding: "15px",
              fontSize: "18px",
              backgroundColor: "#3c4f76",
              color: "white",
              border: "none",
              borderRadius: "6px",
              cursor: "pointer",
              boxShadow: "0 4px 8px rgba(0, 0, 0, 0.2)",
            }}
          >
            Crear Entrada
          </button>

          <Link to={`/wiki?id=${id}`} style={{ textDecoration: "none" }}>
            <Button
              variant="contained"
              color="primary"
              style={{ marginTop: "20px" }}
            >
              Cancelar
            </Button>
          </Link>
        </form>
      </div>
    </MainLayout>
  );
}

export default PostEntradaPage;<|MERGE_RESOLUTION|>--- conflicted
+++ resolved
@@ -2,11 +2,7 @@
 import { postEntry } from "../api/EntryApi.js";
 import Button from "@mui/material/Button";
 import { useNavigate, useSearchParams, Link } from "react-router-dom";
-<<<<<<< HEAD
-import { useToast } from "../context/ToastContext.1.jsx";
-=======
-//import { useToast } from "../context/ToastContext.jsx";
->>>>>>> 4cd21534
+// import { useToast } from "../context/ToastContext.1.jsx";
 import MainLayout from "../layout/MainLayout.jsx";
 
 function PostEntradaPage() {
@@ -34,11 +30,7 @@
       const result = await postEntry(jsonData);
       console.log("Respuesta del servidor:", result);
 
-<<<<<<< HEAD
-      showToast("Entrada creada correctamente", "success");
-=======
-      //showToast("Entrada creada correctamente", "bg-success");
->>>>>>> 4cd21534
+      //showToast("Entrada creada correctamente", "success");
       navigate(`/wiki?id=${id}`);
     } catch (error) {
       setError("Error al crear la entrada");
