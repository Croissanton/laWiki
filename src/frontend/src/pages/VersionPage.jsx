--- conflicted
+++ resolved
@@ -1,15 +1,12 @@
 import { useEffect, useState } from "react";
 import { useSearchParams } from "react-router-dom";
 import MainLayout from "../layout/MainLayout.jsx";
-<<<<<<< HEAD
-import { useToast } from "../context/ToastContext.1.jsx";
-=======
+// import { useToast } from "../context/ToastContext.1.jsx";
 import List from "@mui/material/List";
 import ListItem from "@mui/material/ListItem";
 import Alert from "@mui/material/Alert";
 import VersionCard from "../components/VersionCard.jsx";
 import { searchVersions } from "../api/VersionApi.js";
->>>>>>> 4cd21534
 
 function VersionPage() {
   const [versiones, setVersiones] = useState([]);
@@ -24,8 +21,9 @@
       .catch((err) => setError(err.message));
   }, [entryID]);
 
-
-  {/* http://localhost:5173/versiones?entryID=67311bf03399f3b49ccb8072 */}
+  {
+    /* http://localhost:5173/versiones?entryID=67311bf03399f3b49ccb8072 */
+  }
 
   return (
     <MainLayout>
@@ -40,7 +38,7 @@
           boxShadow: "0 4px 12px rgba(0, 0, 0, 0.1)", // Sombra más suave para el contenedor
           color: "black",
           width: "94vw",
-          height: "80vh"
+          height: "80vh",
         }}
       >
         {/* Cabecera de la página */}
@@ -76,8 +74,6 @@
             borderRadius: "8px",
           }}
         >
-
-
           {!error && versiones.length > 0 ? (
             <List>
               {versiones.map((version) => (
@@ -100,8 +96,6 @@
           ) : (
             <Alert>No versions found.</Alert>
           )}
-
-
         </section>
       </div>
     </MainLayout>
