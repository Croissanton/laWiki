<<<<<<< HEAD
import { useEffect, useState } from "react";
import {
  Container,
  Typography,
  TextField,
  Button,
  Box,
  IconButton,
  Alert,
} from "@mui/material";
import { useNavigate, useParams } from "react-router-dom";
import { getWiki, postWiki, putWiki } from "../api/WikiApi";
import { postMedia } from "../api/MediaApi";
import DeleteIcon from "@mui/icons-material/Delete";
import ConfirmationModal from "../components/ConfirmationModal.jsx";
import { useToast } from "../context/ToastContext.jsx";
=======
import { useEffect, useState } from 'react';
import { Container, Typography, TextField, Button, Box, Breadcrumbs } from '@mui/material';
import { useNavigate, useParams, Link } from 'react-router-dom';
import { getWiki, postWiki, putWiki } from '../api/WikiApi';
import ConfirmationModal from '../components/ConfirmationModal.jsx';
>>>>>>> 492b7e9e

function FormWikiPage() {
  const { wikiId } = useParams();
  const MAX_FILE_SIZE = 5 * 1024 * 1024; // 5MB
  const ALLOWED_TYPES = ["image/jpeg", "image/png", "image/gif"];
  const [wiki, setWiki] = useState({
    title: "",
    description: "",
    category: "",
    media_id: ""
  });
  const [error, setError] = useState(null);
  const navigate = useNavigate();

  const { showToast } = useToast();
  const [isModalOpen, setIsModalOpen] = useState(false);
  const [formErrors, setFormErrors] = useState({
    title: "",
    description: "",
    category: "",
    media_id: ""
  });

  const [upload, setUpload] = useState(null);
  const [uploading, setUploading] = useState(false);

  useEffect(() => {
    if (wikiId) {
      getWiki(wikiId)
        .then((data) => {
          if (data && Object.keys(data).length > 0) {
            setWiki(data);
            if (data.media_id && data.media_id.length > 0) {
              // Fetch and set the uploaded image if needed
            }
          } else {
            setError("Wiki no encontrada.");
          }
        })
        .catch(() => setError("Error al obtener los detalles de la wiki."));
    }
  }, [wikiId]);

  const handleImageChange = async (event) => {
    const file = event.target.files[0];
    setError(null);

    if (!file) return;

    if (!ALLOWED_TYPES.includes(file.type)) {
      setError(`Tipo de archivo no permitido: ${file.name}`);
      return;
    }

    if (file.size > MAX_FILE_SIZE) {
      setError(`Archivo demasiado grande: ${file.name}`);
      return;
    }

    setUploading(true);

    const formData = new FormData();
    formData.append("image", file);

    try {
      const response = await postMedia(formData);
      setUpload({ file, id: response.id });
    } catch (error) {
      console.error(`Error uploading file ${file.name}:`, error);
      setError(`Error uploading file ${file.name}`);
    } finally {
      setUploading(false);
    }
  };

  const handleRemoveImage = () => {
    setUpload(null);
  };

  const handleChange = (event) => {
    const { name, value } = event.target;
    setWiki((prevWiki) => ({
      ...prevWiki,
      [name]: value,
    }));
    // Clear error for the field
    setFormErrors((prevErrors) => ({
      ...prevErrors,
      [name]: "",
    }));
  };

  const validate = () => {
    let isValid = true;
    let errors = { title: "", description: "", category: "" };

    if (!wiki.title.trim()) {
      errors.title = "El título es obligatorio.";
      isValid = false;
    }
    if (!wiki.description.trim()) {
      errors.description = "La descripción es obligatoria.";
      isValid = false;
    }
    if (!wiki.category.trim()) {
      errors.category = "La categoría es obligatoria.";
      isValid = false;
    }

    setFormErrors(errors);
    return isValid;
  };

  const handleSubmit = async () => {
    try {
      const mediaID = upload.id ? upload.id : null;
      const wikiData = {
        ...wiki,
        media_id: mediaID ? mediaID : null,
      };

      if (wikiId) {
        await putWiki(wikiId, wikiData);
        showToast("Wiki actualizada correctamente", "success");
      } else {
        await postWiki(wikiData);
        showToast("Wiki creada correctamente", "success");
      }
      navigate("/");
    } catch (error) {
      console.error("Error al guardar la wiki:", error);
      setError("Error al guardar la wiki.");
    }
  };

  const onSubmit = (event) => {
    event.preventDefault();
    if (validate()) {
      setIsModalOpen(true);
    }
  };

  return (
    <Container maxWidth="md" sx={{ mt: 4, mb: 4 }}>
      <Breadcrumbs aria-label="breadcrumb" sx={{ mb: 2 }}>
        <Typography color="textPrimary" component={Link} to="/">
          Inicio
        </Typography>
        <Typography color="textPrimary" component={Link} to={`/wiki/${wikiId}`}>
          {wiki.title}
        </Typography>
      </Breadcrumbs>

      <Typography variant="h4" gutterBottom>
        {wikiId ? "Editar Wiki" : "Crear Nueva Wiki"}
      </Typography>
      {(error || Object.values(formErrors).some((e) => e)) && (
        <Alert severity="error" sx={{ mb: 2 }}>
          {error ||
            Object.values(formErrors)
              .filter((e) => e)
              .join(", ")}
        </Alert>
      )}
      <Box component="form" onSubmit={onSubmit} noValidate sx={{ mt: 1 }}>
        <TextField
          margin="normal"
          required
          fullWidth
          id="title"
          name="title"
          label="Título"
          value={wiki.title}
          onChange={handleChange}
          variant="outlined"
          error={!!formErrors.title}
          helperText={formErrors.title}
        />
        <TextField
          margin="normal"
          required
          fullWidth
          id="description"
          name="description"
          label="Descripción"
          value={wiki.description}
          onChange={handleChange}
          variant="outlined"
          multiline
          rows={4}
          error={!!formErrors.description}
          helperText={formErrors.description}
        />
        <TextField
          margin="normal"
          required
          fullWidth
          id="category"
          name="category"
          label="Categoría"
          value={wiki.category}
          onChange={handleChange}
          variant="outlined"
          error={!!formErrors.category}
          helperText={formErrors.category}
        />
        <Button variant="contained" component="label" sx={{ mt: 2 }}>
          Añadir Imagen
          <input
            id="image-input"
            type="file"
            hidden
            accept="image/*"
            onChange={handleImageChange}
          />
        </Button>
        {upload && (
          <Box sx={{ mt: 2, display: "flex", alignItems: "center" }}>
            <Typography variant="body2">{upload.file.name}</Typography>
            <IconButton onClick={handleRemoveImage} sx={{ ml: 1 }}>
              <DeleteIcon />
            </IconButton>
          </Box>
        )}
        <Button
          type="submit"
          fullWidth
          variant="contained"
          sx={{ mt: 3, mb: 2 }}
          disabled={uploading}
        >
          {uploading
            ? "Subiendo..."
            : wikiId
            ? "Guardar Cambios"
            : "Crear Wiki"}
        </Button>
      </Box>

      <ConfirmationModal
        show={isModalOpen}
        handleClose={() => setIsModalOpen(false)}
        handleConfirm={handleSubmit}
        message={`¿Estás seguro de que quieres ${
          wikiId ? "guardar los cambios" : "crear esta wiki"
        }?`}
      />
    </Container>
  );
}

export default FormWikiPage;<|MERGE_RESOLUTION|>--- conflicted
+++ resolved
@@ -1,4 +1,3 @@
-<<<<<<< HEAD
 import { useEffect, useState } from "react";
 import {
   Container,
@@ -8,20 +7,14 @@
   Box,
   IconButton,
   Alert,
+  Breadcrumbs
 } from "@mui/material";
-import { useNavigate, useParams } from "react-router-dom";
+import { useNavigate, useParams, Link } from "react-router-dom";
 import { getWiki, postWiki, putWiki } from "../api/WikiApi";
 import { postMedia } from "../api/MediaApi";
 import DeleteIcon from "@mui/icons-material/Delete";
 import ConfirmationModal from "../components/ConfirmationModal.jsx";
 import { useToast } from "../context/ToastContext.jsx";
-=======
-import { useEffect, useState } from 'react';
-import { Container, Typography, TextField, Button, Box, Breadcrumbs } from '@mui/material';
-import { useNavigate, useParams, Link } from 'react-router-dom';
-import { getWiki, postWiki, putWiki } from '../api/WikiApi';
-import ConfirmationModal from '../components/ConfirmationModal.jsx';
->>>>>>> 492b7e9e
 
 function FormWikiPage() {
   const { wikiId } = useParams();
