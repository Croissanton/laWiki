import { useEffect, useState, useRef } from "react";
import {
  searchComments,
  postComment,
  deleteComment,
} from "../api/CommentApi.js";
import { getEntry } from "../api/EntryApi.js";
import { getVersion } from "../api/VersionApi.js";
import { useSearchParams } from "react-router-dom";
import Comentario from "../components/Comentario.jsx";
import Version from "../components/Version.jsx";
import MainLayout from "../layout/MainLayout.jsx";
import ConfirmationModal from "../components/ConfirmationModal.jsx";
import { useToast } from "../context/ToastContext.1.jsx";
import {
  Container,
  Paper,
  Typography,
  Button,
  Alert,
  List,
  ListItem,
  Input,
  Grid2,
} from "@mui/material";

function EntradaPage() {
  const [entrada, setEntrada] = useState({});
  const [version, setVersion] = useState({});
  const [comentarios, setComentarios] = useState([]);
  const [entryError, setEntryError] = useState(null);
  const [commentsError, setCommentsError] = useState(null);
  const [versionError, setVersionError] = useState(null);

  const [showModal, setShowModal] = useState(false);
  const [pendingComment, setPendingComment] = useState(null);
  const { showToast } = useToast();
  const formRef = useRef(null);

  const [searchParams] = useSearchParams();
  const id = searchParams.get("id");
  const versionID = searchParams.get("versionID");

  const handleClose = () => {
    setShowModal(false);
    setPendingComment(null);
    showToast("El comentario no se ha creado", "danger");
  };

  const handleConfirm = async () => {
    setShowModal(false);
    try {
      const result = await postComment(pendingComment);

      setComentarios((prevComentarios) => [...prevComentarios, result]);

      formRef.current.reset();
      setPendingComment(null);

      showToast("El comentario se ha creado correctamente!", "success");
    } catch (error) {
      console.error("Error al enviar:", error);
      showToast("Error al enviar el comentario", "danger");
    }
  };

  const handleDeleteComment = async (commentId) => {
    try {
      await deleteComment(commentId);
      // Update state to remove the deleted comment
      setComentarios((prevComentarios) =>
        prevComentarios.filter((comment) => comment.id !== commentId),
      );
      showToast("Comentario eliminado correctamente", "success");
    } catch (error) {
      console.error("Error al eliminar el comentario:", error);
      showToast("Error al eliminar el comentario", "danger");
    }
  };

  // Fetch data on mount
  useEffect(() => {
    getEntry(id)
      .then(setEntrada)
      .catch((err) => setEntryError(err.message));
  }, [id]);

  useEffect(() => {
    searchComments({ versionID: versionID })
      .then(setComentarios)
      .catch((err) => setCommentsError(err.message));
  }, [versionID]);

  useEffect(() => {
    getVersion(versionID)
      .then(setVersion)
      .catch((err) => setVersionError(err.message));
  }, [versionID]);

  // Form submission handler
  async function subirComentario(event) {
    event.preventDefault();

    const formData = new FormData(event.target);
    const jsonData = Object.fromEntries(formData.entries());

    jsonData["version_id"] = version.id;
    jsonData["rating"] = parseInt(jsonData["rating"], 10);

    // Store the comment data and show the modal
<<<<<<< HEAD
    setPendingComment(jsonData);
    setShowModal(true);
=======
    //setPendingComment(jsonData);
    //setShowModal(true);
    try {
      const result = await postComment(jsonData);

      setComentarios((prevComentarios) => [...(prevComentarios || []), result]);

      formRef.current.reset();
      //setPendingComment(null);

      //showToast("El comentario se ha creado correctamente!", "bg-success");
    } catch (error) {
      console.error("Error al enviar:", error);
      //showToast("Error al enviar el comentario", "bg-danger");
    }
  }

  {
    /*La URL es de este tipo http://localhost:5173/entrada?id=67311bf03399f3b49ccb8072&versionID=67311c0143d96ecd81728a94 */
>>>>>>> baa7954b
  }

  return (
    <MainLayout>
      <Container maxWidth="lg" sx={{ mt: 4, mb: 4 }}>
        {/* Entry Details */}
        <Paper elevation={3} sx={{ p: 2, mb: 4 }}>
          <Typography variant="h4" gutterBottom>
            Datos de la Wiki
          </Typography>
          {entryError && <Alert severity="error">{entryError}</Alert>}
          {!entryError && (
            <>
              <Typography variant="h6">Título: {entrada.title}</Typography>
              <Typography variant="h6">Autor: {entrada.author}</Typography>
              <Typography variant="h6">
                Fecha de creación:{" "}
                {new Date(entrada.created_at).toLocaleDateString()}
              </Typography>
              <Typography variant="h6">
                <a
                  href={`http://localhost:5173/versiones?entryID=${entrada.id}`}
                >
                  Ver historial
                </a>
              </Typography>
            </>
          )}
        </Paper>

        {/* Version Content */}
        <Paper elevation={3} sx={{ p: 2, mb: 4 }}>
          <Typography variant="h5" gutterBottom>
            Contenido de la versión
          </Typography>
          {versionError && <Alert severity="error">{versionError}</Alert>}
          {!versionError && (
            <Version
              content={version.content}
              editor={version.editor}
              created_at={version.created_at}
              entry_id={version.entry_id}
            />
          )}
        </Paper>

        {/* Comments */}
        <Paper elevation={3} sx={{ p: 2, mb: 4 }}>
          <Typography variant="h5" gutterBottom>
            Comentarios
<<<<<<< HEAD
          </Typography>
          {commentsError && <Alert severity="error">{commentsError}</Alert>}
          {!commentsError && comentarios.length > 0 ? (
            <List>
              {comentarios.map((comentario) => (
                <ListItem key={comentario.id}>
                  <Comentario
                    id={comentario.id}
                    content={comentario.content}
                    rating={comentario.rating}
                    created_at={comentario.created_at}
                    author={comentario.author}
                    onDelete={handleDeleteComment}
                  />
                </ListItem>
              ))}
            </List>
          ) : (
            <Alert severity="info">No se encontraron comentarios.</Alert>
          )}
        </Paper>
=======
          </h2>
          {/* 
          {commentsError && (
            <div
              style={{
                backgroundColor: "#e57373",
                padding: "15px",
                marginBottom: "15px",
                borderRadius: "4px",
              }}
            >
              <p>Error al cargar los comentarios: {commentsError}</p>
            </div>
          )} 
           */}
          
          <List>
            {comentarios.map((comentario) => (
              <ListItem
                key={comentario.id}
                style={{
                  borderBottom: "1px solid #ddd",
                  padding: "15px 0",
                }}
              >
                <Comentario
                  id={comentario.id}
                  content={comentario.content}
                  rating={comentario.rating}
                  created_at={comentario.created_at}
                  author={comentario.author}
                  onDelete={handleDeleteComment}
                />
              </ListItem>
            ))}
          </List>

          {comentarios.length == 0 && (
            <Alert>No comments found.</Alert>
          )}


        </section>
>>>>>>> baa7954b

        {/* Add Comment Form */}
        <Paper elevation={3} sx={{ p: 2, mb: 4 }}>
          <Typography variant="h5" gutterBottom>
            Añadir comentario
          </Typography>
          <form id="miFormulario" ref={formRef} onSubmit={subirComentario}>
            <Grid2 container spacing={2}>
              <Grid2 item xs={12}>
                <Input
                  id="content"
                  name="content"
                  label="Contenido"
                  multiline
                  required
                  fullWidth
                />
              </Grid2>
              <Grid2 item xs={12} sm={6} md={4}>
                <Input
                  id="rating"
                  name="rating"
                  label="Rating"
                  type="number"
                  inputProps={{ min: 1, max: 5 }}
                  required
                  fullWidth
                />
              </Grid2>
              <Grid2 item xs={12} sm={6} md={4}>
                <Input
                  id="author"
                  name="author"
                  label="Autor"
                  required
                  fullWidth
                />
              </Grid2>
              <Grid2 item xs={12} md={4}>
                <Button
                  type="submit"
                  variant="contained"
                  color="primary"
                  fullWidth
                  sx={{ height: "100%" }}
                >
                  Enviar
                </Button>
              </Grid2>
            </Grid2>
          </form>
        </Paper>
      </Container>

      {/* Confirmation Modal */}
      <ConfirmationModal
        message="¿Estás seguro de que quieres crear este comentario?"
        show={showModal}
        handleClose={handleClose}
        handleConfirm={handleConfirm}
      />
    </MainLayout>
  );
}

export default EntradaPage;<|MERGE_RESOLUTION|>--- conflicted
+++ resolved
@@ -107,13 +107,8 @@
     jsonData["version_id"] = version.id;
     jsonData["rating"] = parseInt(jsonData["rating"], 10);
 
-    // Store the comment data and show the modal
-<<<<<<< HEAD
     setPendingComment(jsonData);
     setShowModal(true);
-=======
-    //setPendingComment(jsonData);
-    //setShowModal(true);
     try {
       const result = await postComment(jsonData);
 
@@ -131,7 +126,6 @@
 
   {
     /*La URL es de este tipo http://localhost:5173/entrada?id=67311bf03399f3b49ccb8072&versionID=67311c0143d96ecd81728a94 */
->>>>>>> baa7954b
   }
 
   return (
@@ -182,7 +176,6 @@
         <Paper elevation={3} sx={{ p: 2, mb: 4 }}>
           <Typography variant="h5" gutterBottom>
             Comentarios
-<<<<<<< HEAD
           </Typography>
           {commentsError && <Alert severity="error">{commentsError}</Alert>}
           {!commentsError && comentarios.length > 0 ? (
@@ -204,51 +197,6 @@
             <Alert severity="info">No se encontraron comentarios.</Alert>
           )}
         </Paper>
-=======
-          </h2>
-          {/* 
-          {commentsError && (
-            <div
-              style={{
-                backgroundColor: "#e57373",
-                padding: "15px",
-                marginBottom: "15px",
-                borderRadius: "4px",
-              }}
-            >
-              <p>Error al cargar los comentarios: {commentsError}</p>
-            </div>
-          )} 
-           */}
-          
-          <List>
-            {comentarios.map((comentario) => (
-              <ListItem
-                key={comentario.id}
-                style={{
-                  borderBottom: "1px solid #ddd",
-                  padding: "15px 0",
-                }}
-              >
-                <Comentario
-                  id={comentario.id}
-                  content={comentario.content}
-                  rating={comentario.rating}
-                  created_at={comentario.created_at}
-                  author={comentario.author}
-                  onDelete={handleDeleteComment}
-                />
-              </ListItem>
-            ))}
-          </List>
-
-          {comentarios.length == 0 && (
-            <Alert>No comments found.</Alert>
-          )}
-
-
-        </section>
->>>>>>> baa7954b
 
         {/* Add Comment Form */}
         <Paper elevation={3} sx={{ p: 2, mb: 4 }}>
