--- conflicted
+++ resolved
@@ -1,32 +1,28 @@
-import { useEffect, useState } from "react";
-import { useRef } from "react";
-import { searchComments } from "../api/CommentApi.js";
+import { useEffect, useState, useRef } from "react";
+import {
+  searchComments,
+  postComment,
+  deleteComment,
+} from "../api/CommentApi.js";
 import { getEntry } from "../api/EntryApi.js";
 import { getVersion } from "../api/VersionApi.js";
-import { postComment } from "../api/CommentApi.js";
-import { deleteComment } from "../api/CommentApi.js";
 import { useSearchParams } from "react-router-dom";
 import Comentario from "../components/Comentario.jsx";
 import Version from "../components/Version.jsx";
 import MainLayout from "../layout/MainLayout.jsx";
-<<<<<<< HEAD
 import ConfirmationModal from "../components/ConfirmationModal.jsx";
 import { useToast } from "../context/ToastContext.1.jsx";
 import {
   Container,
   Paper,
   Typography,
-  Grid2,
   Button,
-  Input,
   Alert,
   List,
   ListItem,
+  Input,
+  Grid2,
 } from "@mui/material";
-=======
-//import ConfirmationModal from "../components/ConfirmationModal.jsx";
-//import { useToast } from "../context/ToastContext.jsx";
->>>>>>> 4cd21534
 
 function EntradaPage() {
   const [entrada, setEntrada] = useState({});
@@ -36,23 +32,19 @@
   const [commentsError, setCommentsError] = useState(null);
   const [versionError, setVersionError] = useState(null);
 
+  const [showModal, setShowModal] = useState(false);
+  const [pendingComment, setPendingComment] = useState(null);
+  const { showToast } = useToast();
+  const formRef = useRef(null);
+
   const [searchParams] = useSearchParams();
   const id = searchParams.get("id");
   const versionID = searchParams.get("versionID");
 
-  //const [showModal, setShowModal] = useState(false);
-  //const [pendingComment, setPendingComment] = useState(null);
-  //const { showToast } = useToast();
-  const formRef = useRef(null);
-
-  /*const handleClose = () => {
+  const handleClose = () => {
     setShowModal(false);
     setPendingComment(null);
-<<<<<<< HEAD
     showToast("El comentario no se ha creado", "danger");
-=======
-    //showToast("El comentario no se ha creado", "bg-danger");
->>>>>>> 4cd21534
   };
 
   const handleConfirm = async () => {
@@ -65,19 +57,12 @@
       formRef.current.reset();
       setPendingComment(null);
 
-<<<<<<< HEAD
       showToast("El comentario se ha creado correctamente!", "success");
     } catch (error) {
       console.error("Error al enviar:", error);
       showToast("Error al enviar el comentario", "danger");
-=======
-      //showToast("El comentario se ha creado correctamente!", "bg-success");
-    } catch (error) {
-      console.error("Error al enviar:", error);
-      //showToast("Error al enviar el comentario", "bg-danger");
->>>>>>> 4cd21534
     }
-  };*/
+  };
 
   const handleDeleteComment = async (commentId) => {
     try {
@@ -86,20 +71,14 @@
       setComentarios((prevComentarios) =>
         prevComentarios.filter((comment) => comment.id !== commentId),
       );
-<<<<<<< HEAD
       showToast("Comentario eliminado correctamente", "success");
     } catch (error) {
       console.error("Error al eliminar el comentario:", error);
       showToast("Error al eliminar el comentario", "danger");
-=======
-      //showToast("Comentario eliminado correctamente", "bg-success");
-    } catch (error) {
-      console.error("Error al eliminar el comentario:", error);
-      //showToast("Error al eliminar el comentario", "bg-danger");
->>>>>>> 4cd21534
     }
   };
 
+  // Fetch data on mount
   useEffect(() => {
     getEntry(id)
       .then(setEntrada)
@@ -118,6 +97,7 @@
       .catch((err) => setVersionError(err.message));
   }, [versionID]);
 
+  // Form submission handler
   async function subirComentario(event) {
     event.preventDefault();
 
@@ -128,30 +108,12 @@
     jsonData["rating"] = parseInt(jsonData["rating"], 10);
 
     // Store the comment data and show the modal
-    //setPendingComment(jsonData);
-    //setShowModal(true);
-    try {
-      const result = await postComment(jsonData);
-
-      setComentarios((prevComentarios) => [...prevComentarios, result]);
-
-      formRef.current.reset();
-      //setPendingComment(null);
-
-      //showToast("El comentario se ha creado correctamente!", "bg-success");
-    } catch (error) {
-      console.error("Error al enviar:", error);
-      //showToast("Error al enviar el comentario", "bg-danger");
-    }
-  }
-
-  {
-    /*La URL es de este tipo http://localhost:5173/entrada?id=67311bf03399f3b49ccb8072&versionID=67311c0143d96ecd81728a94 */
+    setPendingComment(jsonData);
+    setShowModal(true);
   }
 
   return (
     <MainLayout>
-<<<<<<< HEAD
       <Container maxWidth="lg" sx={{ mt: 4, mb: 4 }}>
         {/* Entry Details */}
         <Paper elevation={3} sx={{ p: 2, mb: 4 }}>
@@ -159,67 +121,6 @@
             Datos de la Wiki
           </Typography>
           {entryError && <Alert severity="error">{entryError}</Alert>}
-=======
-      <div
-        style={{
-          fontFamily: "'Arial', sans-serif",
-          backgroundColor: "#f5f5f5",
-          padding: "40px",
-          margin: "0 auto",
-          border: "1px solid #ddd",
-          borderRadius: "8px",
-          boxShadow: "0 4px 12px rgba(0, 0, 0, 0.1)", // Sombra más suave para el contenedor
-          color: "black",
-          width: "94vw",
-        }}
-      >
-        {/* Cabecera de la página */}
-        <header
-          style={{
-            backgroundColor: "#3c4f76",
-            color: "white",
-            padding: "20px",
-            borderRadius: "8px 8px 0 0",
-            textAlign: "center",
-          }}
-        >
-          <h1 style={{ fontSize: "36px", margin: "0" }}>Datos de la Entrada</h1>
-          {entryError && (
-            <div
-              style={{
-                backgroundColor: "#e57373",
-                padding: "15px",
-                marginTop: "15px",
-                borderRadius: "4px",
-              }}
-            >
-              <p>Error al cargar la entrada: {entryError}</p>
-            </div>
-          )}
-        </header>
-
-        {/* Información de la entrada */}
-        <section
-          style={{
-            padding: "30px",
-            backgroundColor: "white",
-            margin: "20px 0",
-            borderRadius: "8px",
-          }}
-        >
-          {versionError && (
-            <div
-              style={{
-                backgroundColor: "#e57373",
-                padding: "15px",
-                marginBottom: "15px",
-                borderRadius: "4px",
-              }}
-            >
-              <p>Error al cargar la versión: {versionError}</p>
-            </div>
-          )}
->>>>>>> 4cd21534
           {!entryError && (
             <>
               <Typography variant="h6">Título: {entrada.title}</Typography>
@@ -228,7 +129,13 @@
                 Fecha de creación:{" "}
                 {new Date(entrada.created_at).toLocaleDateString()}
               </Typography>
-              <span><a href={`http://localhost:5173/versiones?entryID=${entrada.id}`}>Ver historial</a></span>
+              <Typography variant="h6">
+                <a
+                  href={`http://localhost:5173/versiones?entryID=${entrada.id}`}
+                >
+                  Ver historial
+                </a>
+              </Typography>
             </>
           )}
         </Paper>
@@ -328,14 +235,13 @@
         </Paper>
       </Container>
 
-      {/*
+      {/* Confirmation Modal */}
       <ConfirmationModal
         message="¿Estás seguro de que quieres crear este comentario?"
         show={showModal}
         handleClose={handleClose}
         handleConfirm={handleConfirm}
       />
-      */}
     </MainLayout>
   );
 }
