import { useEffect, useState, useRef, useCallback } from "react";
import {
  searchComments,
  postComment,
  deleteComment,
} from "../api/CommentApi.js";
import { getEntry } from "../api/EntryApi.js";
import { getMedia } from "../api/MediaApi.js";
import { getVersion, searchVersions } from "../api/VersionApi.js";
import { useParams, Link } from "react-router-dom";
import Comentario from "../components/Comentario.jsx";
import Version from "../components/Version.jsx";
import ConfirmationModal from "../components/ConfirmationModal.jsx";
import { useToast } from "../context/ToastContext.jsx";
import {
  Stack,
  Container,
  Paper,
  Typography,
  Button,
  Alert,
  TextField,
  Divider,
<<<<<<< HEAD
  Breadcrumbs,
} from "@mui/material";
import { Carousel } from 'react-responsive-carousel';
import 'react-responsive-carousel/lib/styles/carousel.min.css'; // Import the carousel styles
import { getWiki } from "../api/WikiApi.js";
=======
  Rating,
  Tooltip,
  IconButton,
} from "@mui/material";
import InfoIcon from "@mui/icons-material/Info";
import HistoryIcon from "@mui/icons-material/History";
import EditIcon from "@mui/icons-material/Edit";
import PersonIcon from "@mui/icons-material/Person";
import CalendarTodayIcon from "@mui/icons-material/CalendarToday";
import { Carousel } from "react-responsive-carousel";
import "react-responsive-carousel/lib/styles/carousel.min.css"; // Import the carousel styles

import Grid from "@mui/joy/Grid";
>>>>>>> f7054cf6

function EntradaPage() {
  const { entryId, versionId } = useParams();
  const [entry, setEntry] = useState({});
  const [wiki, setWiki] = useState({});
  const [version, setVersion] = useState({});
  const [comments, setComments] = useState([]);
  const [mediaList, setMediaList] = useState([]);
  const [mediaError, setMediaError] = useState(null);
  const [entryError, setEntryError] = useState(null);
  const [commentsError, setCommentsError] = useState(null);
  const [versionError, setVersionError] = useState(null);
  const [coordinates, setCoordinates] = useState(null);

  const [showModal, setShowModal] = useState(false);
  const [pendingComment, setPendingComment] = useState(null);
  const { showToast } = useToast();
  const formRef = useRef(null);

  const [actualVersionId, setActualVersionId] = useState(versionId || null);

  const geoCacheRef = useRef(
    JSON.parse(sessionStorage.getItem("geoCache")) || {},
  ); // cache de geocoding

  const saveCacheToSessionStorage = () => {
    sessionStorage.setItem("geoCache", JSON.stringify(geoCacheRef.current));
  };

  const fetchCoordinatesNominatim = useCallback(async (address) => {
    // Comprueba si la dirección ya está en el cache
    if (geoCacheRef.current[address]) {
      console.log(
        "Obteniendo coordenadas desde el cache en memoria:",
        geoCacheRef.current[address],
      );
      return geoCacheRef.current[address]; // Retorna las coordenadas almacenadas
    }

    // Si no está en el cache, realiza la solicitud a la API
    const url = `https://nominatim.openstreetmap.org/search?q=${encodeURIComponent(
      address,
    )}&format=json&addressdetails=1&limit=1`;

    try {
      const response = await fetch(url);
      const data = await response.json();

      if (data.length > 0) {
        const { lat, lon } = data[0];
        const coordinates = { lat: parseFloat(lat), lon: parseFloat(lon) };
        console.log("Coordenadas obtenidas de la API:", coordinates);

        // Almacena las coordenadas en el cache y en sessionStorage antes de retornarlas
        geoCacheRef.current[address] = coordinates;
        saveCacheToSessionStorage(); // Actualiza sessionStorage
        return coordinates;
      } else {
        throw new Error("No se encontraron coordenadas para la dirección.");
      }
    } catch (error) {
      console.error("Error al realizar la geocodificación:", error);
      return null;
    }
  }, []);

  // Handler to close the confirmation modal
  const handleClose = () => {
    setShowModal(false);
    setPendingComment(null);
    showToast("El comentario no se ha creado", "warning");
  };

  // Handler to confirm and post the comment
  const handleConfirm = async () => {
    setShowModal(false);
    try {
      const result = await postComment(pendingComment);
      setComments((prevComments) => [...prevComments, result]);
      formRef.current.reset();
      setPendingComment(null);
      showToast("El comentario se ha creado correctamente!", "success");
    } catch (error) {
      console.error("Error al enviar:", error);
      showToast("Error al enviar el comentario", "error");
    }
  };

  const [showDeleteCommentModal, setShowDeleteCommentModal] = useState(false); // add state
  const [commentToDelete, setCommentToDelete] = useState(null); // add state

  const handleDeleteComment = (commentId) => {
    setCommentToDelete(commentId);
    setShowDeleteCommentModal(true);
  };

  const confirmDeleteComment = async () => {
    await deleteComment(commentToDelete);
    setComments((prevComments) =>
      prevComments.filter((comment) => comment.id !== commentToDelete),
    );
    setShowDeleteCommentModal(false);
    showToast("Comentario eliminado correctamente", "success");
  };

  // Fetch the entry details
  useEffect(() => {
    if (entryId) {
      getEntry(entryId)
        .then((data) => {
          if (data && Object.keys(data).length > 0) {
            setEntry(data);
            fetchMedia(data.media_ids);
          } else {
            setEntryError("No se encontró la entrada solicitada.");
          }
        })
        .catch(() =>
          setEntryError("Se produjo un error al obtener la entrada."),
        );
    } else {
      setEntryError("No se proporcionó un ID de entrada válido.");
    }
  }, [entryId]);

  // Fetch the wiki details
  useEffect(() => {
    if (entry && entry.wiki_id) {
      getWiki(entry.wiki_id)
        .then((data) => {
          if (data && Object.keys(data).length > 0) {
            setWiki(data);
          } else {
            setEntryError("No se encontró la wiki asociada a esta entrada.");
          }
        })
        .catch(() =>
          setEntryError("Se produjo un error al obtener la wiki asociada."),
        );
    }
  }, [entry, entryId]);

  //fetch media
  const fetchMedia = async (mediaIdsArray) => {
    if (!Array.isArray(mediaIdsArray) || mediaIdsArray.length === 0) {
      console.log("No media IDs found or mediaIdsArray is not an array.");
      return;
    }
    try {
      const mediaPromises = mediaIdsArray.map((id) => getMedia(id));
      const mediaResults = await Promise.all(mediaPromises);
      setMediaList(mediaResults);
    } catch (error) {
      console.error("Error fetching media:", error);
      setMediaError("Failed to fetch media");
    }
  };

  // Fetch the version details
  useEffect(() => {
    if (versionId) {
      // If versionId is provided in the URL, fetch that specific version
      setActualVersionId(versionId);
    } else if (entryId) {
      // If no versionId is provided, fetch the latest version for the entry
      searchVersions({ entryID: entryId })
        .then((versions) => {
          if (versions && versions.length > 0) {
            // Sort the versions by createdAt descending to get the latest
            versions.sort(
              (a, b) => new Date(b.created_at) - new Date(a.created_at),
            );
            const latestVersion = versions[0];
            setActualVersionId(latestVersion.id);
          } else {
            setLoadingVersion(false);
            setVersionError(
              "No se encontró ninguna versión para esta entrada.",
            );
          }
        })
        .catch(() =>
          setVersionError("Se produjo un error al obtener las versiones."),
        );
    }
  }, [entryId, versionId]);

  const [loadingVersion, setLoadingVersion] = useState(true);

  // Fetch the version data when actualVersionId changes
  useEffect(() => {
    if (actualVersionId) {
      getVersion(actualVersionId)
        .then(async (data) => {
          if (data && Object.keys(data).length > 0) {
            setVersion(data);
            setLoadingVersion(false); // Data is now loaded
            if (data.address) {
              const coords = await fetchCoordinatesNominatim(data.address);
              setCoordinates(coords);
            }
          } else {
            setVersionError("No se encontró la versión solicitada.");
            setLoadingVersion(false);
          }
        })
        .catch(() => {
          setVersionError("Se produjo un error al obtener la versión.");
          setLoadingVersion(false);
        });

      // Fetch comments for the actual version
      searchComments({ versionID: actualVersionId })
        .then((data) => {
          if (data && data.length > 0) {
            setComments(data);
          } else {
            setComments([]);
          }
        })
        .catch(() =>
          setCommentsError("Se produjo un error al obtener los comentarios."),
        );
    }
  }, [actualVersionId, fetchCoordinatesNominatim]);

  // Handler to submit a new comment
  async function subirComentario(event) {
    event.preventDefault();
    const formData = new FormData(event.target);
    const jsonData = Object.fromEntries(formData.entries());
    jsonData["version_id"] = actualVersionId;
    jsonData["entry_id"] = entryId;
    jsonData["rating"] = parseInt(jsonData["rating"], 10);
    setPendingComment(jsonData);
    setShowModal(true);
  }

  return (
    <Container maxWidth="lg" sx={{ mt: 4, mb: 4 }}>

      <Breadcrumbs sx={{ mb: 2 }}>
        <Typography color="textPrimary" component={Link} to="/">
          Inicio
        </Typography>
        <Typography color="textPrimary" component={Link} to={`/wiki/${wiki.id}`}>
          {wiki.title}
        </Typography>
        <Typography color="textPrimary">{entry.title}</Typography>
      </Breadcrumbs>

      {/* Entry Title */}
      {!entryError && entry && (
        <Typography variant="h3" gutterBottom>
          {entry.title}
        </Typography>
      )}

            {/* Entry Details */}
      <Paper elevation={3} sx={{ p: 2, mb: 4 }}>
        {!entryError && entry && (
          <>
            <Tooltip
              title={
                <Typography variant="subtitle1">
                  Autor: {entry.author}
                </Typography>
              }
              arrow
            >
              <IconButton>
                <PersonIcon />
              </IconButton>
            </Tooltip>
            <Tooltip
              title={
                <Typography variant="subtitle1">
                  Fecha de creación:{" "}
                  {new Date(entry.created_at).toLocaleString("es-ES", {
                    year: "numeric",
                    month: "short",
                    day: "numeric",
                    hour: "2-digit",
                    minute: "2-digit",
                  })}
                </Typography>
              }
              arrow
            >
              <IconButton>
                <CalendarTodayIcon />
              </IconButton>
            </Tooltip>
            <Tooltip 
            title={
            <Typography variant="subtitle1">
              Ver historial
            </Typography>}
             arrow>
              <IconButton component={Link} to={`/versiones/${entry.id}/`}>
                <HistoryIcon />
              </IconButton>
            </Tooltip>
            <Tooltip 
            title={
              <Typography variant="subtitle1">
                Editar contenido
              </Typography>
            }
             arrow>
              <IconButton component={Link} to={`/version/form/${entry.id}/${actualVersionId || ""}`}>
                <EditIcon />
              </IconButton>
            </Tooltip>
          </>
        )}
      </Paper>

      {/* Version Content */}
      <Paper elevation={3} sx={{ p: 2, mb: 4 }}>
        {loadingVersion ? (
          <Typography variant="body1">Cargando versión...</Typography>
        ) : versionError ? (
          <Alert severity="error">{versionError}</Alert>
        ) : (
          <Version
            content={version.content}
            editor={version.editor}
            created_at={version.created_at}
            entry_id={version.entry_id}
            address={version.address}
            coordinates={coordinates}
          />
        )}
      </Paper>

      {/* Divider */}
      <Divider sx={{ my: 4 }} />

      {/* Media */}
      <Container>
        {entryError && <Alert severity="error">{entryError}</Alert>}
        {mediaError && <Alert severity="error">{mediaError}</Alert>}
        {mediaList.length > 0 && ( // Verifica si hay elementos en mediaList
          <Paper elevation={3} sx={{ p: 2, mb: 4 }}>
            <Carousel
              showThumbs={false}
              infiniteLoop
              useKeyboardArrows
              autoPlay
            >
              {mediaList.map((media, index) => (
                <div key={index}>
                  <img
                    src={media.uploadUrl}
                    alt={media.publicId}
                    style={{ maxWidth: "33%" }}
                  />
                </div>
              ))}
            </Carousel>
          </Paper>
        )}
      </Container>

      {/* Entry Details */}
      <Paper elevation={3} sx={{ p: 2, mb: 4 }}>
        {entryError && <Alert severity="error">{entryError}</Alert>}
        {!entryError && entry && (
          <>
            <Typography variant="subtitle1" gutterBottom>
              Autor: {entry.author} | Fecha de creación:{" "}
              {new Date(entry.created_at).toLocaleString("es-ES", {
                year: "numeric",
                month: "short",
                day: "numeric",
                hour: "2-digit",
                minute: "2-digit",
              })}
            </Typography>
            <Typography variant="subtitle1" gutterBottom>
              <Link to={`/versiones/${entry.id}/`}>Ver historial</Link>
              {" | "}
              <Link to={`/version/form/${entry.id}/${actualVersionId || ""}`}>
                Editar contenido
              </Link>
            </Typography>
          </>
        )}
      </Paper>

      {/* Comments */}
      <Paper elevation={3} sx={{ p: 2, mb: 4 }}>
        <Typography variant="h5" gutterBottom>
          Comentarios
        </Typography>
        {commentsError && <Alert severity="error">{commentsError}</Alert>}
        {!commentsError && comments.length > 0 ? (
          <Stack spacing={2} sx={{ mb: 2 }}>
            {comments.map((comment) => (
              <Comentario
                key={comment.id}
                id={comment.id}
                content={comment.content}
                rating={comment.rating}
                created_at={comment.created_at}
                author={comment.author}
                onDelete={(id) => handleDeleteComment(id)}
              />
            ))}
          </Stack>
        ) : (
          !commentsError && (
            <Alert severity="info">No se encontraron comentarios.</Alert>
          )
        )}
      </Paper>

      {/* Form to Add Comment */}
      <Paper elevation={3} sx={{ p: 2, mb: 4 }}>
        <Typography variant="h5" gutterBottom>
          Añadir comentario
        </Typography>
        <form id="miFormulario" ref={formRef} onSubmit={subirComentario}>
          <Grid container spacing={2}>
            <Grid xs={12}>
              <TextField
                id="content"
                name="content"
                label="Contenido"
                multiline
                required
                fullWidth
                rows={4}
              />
            </Grid>
            <Grid xs={12} sm={6} md={4}>
              <Typography variant="subtitle1" gutterBottom>
                Valoración:
              </Typography>
              <Rating name="rating" id="rating" size="large" />
            </Grid>
            <Grid xs={12} sm={6} md={4}>
              <TextField
                id="author"
                name="author"
                label="Autor"
                required
                fullWidth
              />
            </Grid>
            <Grid xs={12} md={4}>
              <Button
                type="submit"
                variant="contained"
                color="primary"
                fullWidth
                sx={{ height: "100%" }}
              >
                Enviar
              </Button>
            </Grid>
          </Grid>
        </form>
      </Paper>

      <ConfirmationModal
        message="¿Estás seguro de que quieres crear este comentario?"
        show={showModal}
        handleClose={handleClose}
        handleConfirm={handleConfirm}
      />

      <ConfirmationModal
        show={showDeleteCommentModal}
        handleClose={() => setShowDeleteCommentModal(false)}
        handleConfirm={confirmDeleteComment}
        message="¿Estás seguro de que deseas eliminar este comentario?"
      />
    </Container>
  );
}

export default EntradaPage;<|MERGE_RESOLUTION|>--- conflicted
+++ resolved
@@ -21,17 +21,14 @@
   Alert,
   TextField,
   Divider,
-<<<<<<< HEAD
   Breadcrumbs,
+  Rating,
+  Tooltip,
+  IconButton,
 } from "@mui/material";
 import { Carousel } from 'react-responsive-carousel';
 import 'react-responsive-carousel/lib/styles/carousel.min.css'; // Import the carousel styles
 import { getWiki } from "../api/WikiApi.js";
-=======
-  Rating,
-  Tooltip,
-  IconButton,
-} from "@mui/material";
 import InfoIcon from "@mui/icons-material/Info";
 import HistoryIcon from "@mui/icons-material/History";
 import EditIcon from "@mui/icons-material/Edit";
@@ -41,7 +38,6 @@
 import "react-responsive-carousel/lib/styles/carousel.min.css"; // Import the carousel styles
 
 import Grid from "@mui/joy/Grid";
->>>>>>> f7054cf6
 
 function EntradaPage() {
   const { entryId, versionId } = useParams();
