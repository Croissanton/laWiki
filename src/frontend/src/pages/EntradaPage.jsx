import { useEffect, useState } from "react";
import { useRef } from "react";
import List from "@mui/material/List";
import ListItem from "@mui/material/ListItem";
import Alert from "@mui/material/Alert";
import Typography from "@mui/material/Typography";
import {
  getCommentsByVersionId,
  getEntry,
  getVersion,
} from "../api.js";
import { useNavigate, useSearchParams } from "react-router-dom";
import Comentario from "../components/Comentario.jsx";
import Version from "../components/Version.jsx";
import MainLayout from "../layout/MainLayout.jsx";
import ConfirmationModal from "../components/ConfirmationModal.jsx";
import { useToast } from "../context/ToastContext.jsx";

function EntradaPage() {
  const [entrada, setEntrada] = useState({});
  const [version, setVersion] = useState({});
  const [comentarios, setComentarios] = useState([]);
  const [error, setError] = useState(null);

  const [searchParams] = useSearchParams();
  const id = searchParams.get("id");
  const versionID = searchParams.get("versionID");

  const [showModal, setShowModal] = useState(false);
  const navigate = useNavigate();
  const { showToast } = useToast();
  const formRef = useRef(null);

  const handleClose = () => {
    setShowModal(false);
    showToast("El comentario no se ha creado", "bg-danger");
  };

  const handleConfirm = () => {
    setShowModal(false);
    showToast("El comentario se ha creado correctamente!", "bg-success");
    navigate(`/version/${versionID}`);
  };

  useEffect(() => {
    getEntry(id)
      .then(setEntrada)
      .catch((err) => setError(err.message));
  }, [id]);

  useEffect(() => {
    getCommentsByVersionId(versionID)
      .then(setComentarios)
      .catch((err) => setError(err.message));
  }, [versionID]);

  useEffect(() => {
    getVersion(versionID)
      .then(setVersion)
      .catch((err) => setError(err.message));
  }, [versionID]);

  async function subirComentario(event) {
    console.log("Enviando formulario...");
    // Prevenir el envío normal del formulario
    event.preventDefault();

    // Obtener los datos del formulario
    const form = event.target; // El formulario
    const formData = new FormData(form); // Recoge todos los campos

    // Convertir FormData a un objeto JSON
    const jsonData = {};
    formData.forEach((value, key) => {
      jsonData[key] = key === "rating" ? parseInt(value, 10) : value;
    });

    jsonData["version_id"] = version.id;
    // Hacer la solicitud POST
    try {
      const response = await fetch("http://localhost:8000/api/comments/", {
        method: "POST",
        headers: {
          "Content-Type": "application/json",
        },
        body: JSON.stringify(jsonData),
      });

      // Manejar la respuesta
      if (response.ok) {
        const result = await response.json();
        console.log("Respuesta del servidor:", result);

        setComentarios(prevComentarios => [
          ...prevComentarios,
          result  // Suponiendo que 'result' contiene el comentario recién creado
        ]);

        formRef.current.reset(); // esto es para limpiar el formulario
      } else {
        console.error("Error en la respuesta:", response.status);
      }
    } catch (error) {
      console.error("Error al enviar:", error);
    }
  }

  {/*La URL es de este tipo http://localhost:5173/entrada?id=67311bf03399f3b49ccb8072&versionID=67311c0143d96ecd81728a94 */ }

  return (
    <MainLayout>
      <div
        style={{
          fontFamily: "'Arial', sans-serif",
          backgroundColor: "#f5f5f5",
          padding: "40px",
          margin: "0 auto",
          border: "1px solid #ddd",
          borderRadius: "8px",
          boxShadow: "0 4px 12px rgba(0, 0, 0, 0.1)", // Sombra más suave para el contenedor
          color: "black",
          width: "94vw"
        }}
      >
        {/* Cabecera de la página */}
        <header
          style={{
            backgroundColor: "#3c4f76",
            color: "white",
            padding: "20px",
            borderRadius: "8px 8px 0 0",
            textAlign: "center",
          }}
        >
          <h1 style={{ fontSize: "36px", margin: "0" }}>Datos de la Wiki</h1>
          {error && (
            <div
              style={{
                backgroundColor: "#e57373",
                padding: "15px",
                marginTop: "15px",
                borderRadius: "4px",
              }}
            >
              <p>{error}</p>
            </div>
          )}
        </header>

        {/* Información de la entrada */}
        <section
          style={{
            padding: "30px",
            backgroundColor: "white",
            margin: "20px 0",
            borderRadius: "8px",
          }}
        >
          <Typography
            variant="h6"
            style={{ fontWeight: "bold", marginBottom: "10px" }}
          >
            Título:{" "}
            <span style={{ fontWeight: "normal" }}>{entrada.title}</span>
          </Typography>

          <Typography
            variant="h6"
            style={{ fontWeight: "bold", marginBottom: "10px" }}
          >
            Autor:{" "}
            <span style={{ fontWeight: "normal" }}>{entrada.author}</span>
          </Typography>

          <Typography
            variant="h6"
            style={{ fontWeight: "bold", marginBottom: "10px" }}
          >
            Fecha de creación:{" "}
            <span style={{ fontWeight: "normal" }}>{entrada.created_at}</span>
          </Typography>
        </section>

        {/* Contenido de la versión */}
        <section
          style={{
            padding: "30px",
            backgroundColor: "white",
            marginBottom: "20px",
            borderRadius: "8px",
          }}
        >
          <h2
            style={{
              fontSize: "28px",
              borderBottom: "2px solid #ddd",
              paddingBottom: "10px",
              marginBottom: "20px",
            }}
          >
            Contenido de la versión
          </h2>
          <Version
            content={version.content}
            editor={version.editor}
            created_at={version.created_at}
            entry_id={version.entry_id}
          />
        </section>

        {/* Comentarios */}
        <section
          style={{
            padding: "30px",
            backgroundColor: "white",
            marginBottom: "20px",
            borderRadius: "8px",
          }}
        >
          <h2
            style={{
              fontSize: "28px",
              borderBottom: "2px solid #ddd",
              paddingBottom: "10px",
              marginBottom: "20px",
            }}
          >
            Comentarios
          </h2>
          {comentarios.length > 0
            ? (
              <List>
                {comentarios.map((comentario) => (
                  <ListItem
                    key={comentarios.id}
                    style={{
                      borderBottom: "1px solid #ddd",
                      padding: "15px 0",
                    }}
                  >
                    <Comentario
                      id={comentario.id}
                      content={comentario.content}
                      rating={comentario.rating}
                      created_at={comentario.created_at}
                      author={comentario.author}
                    />
                  </ListItem>
                ))}
              </List>
            )
            : <Alert>No comments found.</Alert>}
        </section>

        {/* Formulario para añadir comentarios */}
        <section
          style={{
            padding: "30px",
            backgroundColor: "white",
            border: "1px solid #ddd",
            borderRadius: "8px",
            boxShadow: "0 4px 8px rgba(0, 0, 0, 0.1)",
          }}
        >
          <h2 style={{ fontSize: "28px", marginBottom: "20px" }}>
            Añadir comentario
          </h2>

<<<<<<< HEAD
          <form id="miFormulario" ref={formRef} onSubmit={enviarJSON}>
=======
          <form id="miFormulario" onSubmit={subirComentario}>
>>>>>>> 98a8de95
            <div style={{ marginBottom: "20px" }}>
              <label
                htmlFor="content"
                style={{ fontWeight: "bold", fontSize: "18px" }}
              >
                Contenido:<br/>
              </label>
              <textarea
                //type="text"
                id="content"
                name="content"
                required
                style={{
                  width: "70%",
                  padding: "12px",
                  marginTop: "10px",
                  border: "1px solid #dd",
                  borderRadius: "6px",
                  fontSize: "16px",
                }}
              />
            </div>

            <div style={{ marginBottom: "20px" }}>
              <label
                htmlFor="rating"
                style={{ fontWeight: "bold", fontSize: "18px" }}
              >
                Rating:
              </label>
              <input
                type="text"
                id="rating"
                name="rating"
                required
                style={{
                  width: "5%",
                  padding: "12px",
                  marginTop: "10px",
                  border: "1px solid #ddd",
                  borderRadius: "6px",
                  fontSize: "16px",
                }}
              />
            </div>

            <div style={{ marginBottom: "20px" }}>
              <label
                htmlFor="author"
                style={{ fontWeight: "bold", fontSize: "18px" }}
              >
                Autor:
              </label>
              <input
                type="text"
                id="author"
                name="author"
                required
                style={{
                  width: "15%",
                  padding: "12px",
                  marginTop: "10px",
                  border: "1px solid #ddd",
                  borderRadius: "6px",
                  fontSize: "16px",
                }}
              />
            </div>

            <button
              type="submit"
              style={{
                width: "5%",
                padding: "15px",
                fontSize: "18px",
                backgroundColor: "#3c4f76",
                color: "white",
                border: "none",
                borderRadius: "6px",
                cursor: "pointer",
                boxShadow: "0 4px 8px rgba(0, 0, 0, 0.2)",
              }}
            >
              Enviar
            </button>
          </form>
        </section>
      </div>

      <ConfirmationModal
        message="¿Estás seguro de que quieres crear este comentario?"
        show={showModal}
        handleClose={handleClose}
        handleConfirm={handleConfirm}
      >
      </ConfirmationModal>
    </MainLayout>
  );
}

export default EntradaPage;<|MERGE_RESOLUTION|>--- conflicted
+++ resolved
@@ -266,11 +266,7 @@
             Añadir comentario
           </h2>
 
-<<<<<<< HEAD
-          <form id="miFormulario" ref={formRef} onSubmit={enviarJSON}>
-=======
           <form id="miFormulario" onSubmit={subirComentario}>
->>>>>>> 98a8de95
             <div style={{ marginBottom: "20px" }}>
               <label
                 htmlFor="content"
