import { useEffect, useState, useRef } from "react";
import {
  searchComments,
  postComment,
  deleteComment,
} from "../api/CommentApi.js";
import { getEntry } from "../api/EntryApi.js";
import { getVersion, searchVersions } from "../api/VersionApi.js";
import { useParams, Link } from "react-router-dom";
import Comentario from "../components/Comentario.jsx";
import Version from "../components/Version.jsx";
import ConfirmationModal from "../components/ConfirmationModal.jsx";
import { useToast } from "../context/ToastContext.1.jsx";
import {
  Container,
  Paper,
  Typography,
  Button,
  Alert,
  List,
  ListItem,
  TextField,
  Grid,
} from "@mui/material";

function EntradaPage() {
  const { entryId, versionId } = useParams();
  const [entry, setEntry] = useState({}); // si se pone null cuanndo se crea una version nueva no carga a la primera
  const [version, setVersion] = useState({});
  const [comments, setComments] = useState([]);
  const [entryError, setEntryError] = useState(null);
  const [commentsError, setCommentsError] = useState(null);
  const [versionError, setVersionError] = useState(null);
  const [coordinates, setCoordinates] = useState(null);

  const [showModal, setShowModal] = useState(false);
  const [pendingComment, setPendingComment] = useState(null);
  const { showToast } = useToast();
  const formRef = useRef(null);

  const [actualVersionId, setActualVersionId] = useState(versionId || null);

<<<<<<< HEAD
  const fixedAdress = "bulevar louis pasteur";
  const fetchCoordinatesNominatim = async (address) => {
    const url = `https://nominatim.openstreetmap.org/search?q=${encodeURIComponent(address)}&format=json&addressdetails=1&limit=1`;
  
    try {
      const response = await fetch(url);
      const data = await response.json();
  
      if (data.length > 0) {
        const { lat, lon } = data[0];
        console.log("Coordenadas:", lat, lon);
        return { lat: parseFloat(lat), lon: parseFloat(lon) };
      } else {
        throw new Error("No se encontraron coordenadas para la dirección.");
      }
    } catch (error) {
      console.error("Error al realizar la geocodificación:", error);
      return null;
    }
  };


=======
  // Handler to close the confirmation modal
>>>>>>> fa0962fb
  const handleClose = () => {
    setShowModal(false);
    setPendingComment(null);
    showToast("El comentario no se ha creado", "danger");
  };

  // Handler to confirm and post the comment
  const handleConfirm = async () => {
    setShowModal(false);
    try {
      const result = await postComment(pendingComment);
      setComments((prevComments) => [...prevComments, result]);
      formRef.current.reset();
      setPendingComment(null);
      showToast("El comentario se ha creado correctamente!", "success");
    } catch (error) {
      console.error("Error al enviar:", error);
      showToast("Error al enviar el comentario", "danger");
    }
  };

  // Handler to delete a comment
  const handleDeleteComment = async (commentId) => {
    try {
      await deleteComment(commentId);
      setComments((prevComments) =>
        prevComments.filter((comment) => comment.id !== commentId),
      );
      showToast("Comentario eliminado correctamente", "success");
    } catch (error) {
      console.error("Error al eliminar el comentario:", error);
      showToast("Error al eliminar el comentario", "danger");
    }
  };

  // Fetch the entry details
  useEffect(() => {
    if (entryId) {
      getEntry(entryId)
        .then((data) => {
          if (data && Object.keys(data).length > 0) {
            setEntry(data);
          } else {
            setEntryError("No se encontró la entrada solicitada.");
          }
        })
        .catch(() =>
          setEntryError("Se produjo un error al obtener la entrada."),
        );
    } else {
      setEntryError("No se proporcionó un ID de entrada válido.");
    }
  }, [entryId]);

  // Fetch the version details
  useEffect(() => {
    if (versionId) {
      // If versionId is provided in the URL, fetch that specific version
      setActualVersionId(versionId);
    } else if (entryId) {
      // If no versionId is provided, fetch the latest version for the entry
      searchVersions({ entryID: entryId })
        .then((versions) => {
          if (versions && versions.length > 0) {
            // Sort the versions by createdAt descending to get the latest
            versions.sort(
              (a, b) => new Date(b.created_at) - new Date(a.created_at),
            );
            const latestVersion = versions[0];
            setActualVersionId(latestVersion.id);
          } else {
            setVersionError(
              "No se encontró ninguna versión para esta entrada.",
            );
          }
        })
        .catch(() =>
          setVersionError("Se produjo un error al obtener las versiones."),
        );
    }
  }, [entryId, versionId]);

  // Fetch the version data when actualVersionId changes
  useEffect(() => {
<<<<<<< HEAD
    if (versionID) {
      getVersion(versionID)
        .then(async (data) => {
=======
    if (actualVersionId) {
      getVersion(actualVersionId)
        .then((data) => {
>>>>>>> fa0962fb
          if (data && Object.keys(data).length > 0) {
            setVersion(data);
            //if (data.address) {
              const coords = await fetchCoordinatesNominatim(fixedAdress);   // Hay que descomentar el if y poner data.address en la función
              setCoordinates(coords);
            //}
          } else {
            setVersionError("No se encontró la versión solicitada.");
          }
        })
        .catch(() =>
          setVersionError("Se produjo un error al obtener la versión."),
        );

      // Fetch comments for the actual version
      searchComments({ versionID: actualVersionId })
        .then((data) => {
          if (data && data.length > 0) {
            setComments(data);
          } else {
            setComments([]);
            setCommentsError(
              "No se encontraron comentarios para esta versión.",
            );
          }
        })
        .catch(() =>
          setCommentsError("Se produjo un error al obtener los comentarios."),
        );
    }
  }, [actualVersionId]);

  // Handler to submit a new comment
  async function subirComentario(event) {
    event.preventDefault();
    const formData = new FormData(event.target);
    const jsonData = Object.fromEntries(formData.entries());
    jsonData["version_id"] = actualVersionId;
    jsonData["rating"] = parseInt(jsonData["rating"], 10);
    setPendingComment(jsonData);
    setShowModal(true);
  }

{/* http://localhost:5173/entrada/67311bf03399f3b49ccb8072/67311bfb43d96ecd81728a93 */}

<<<<<<< HEAD
        {/* Contenido de la Versión */}
        <Paper elevation={3} sx={{ p: 2, mb: 4 }}>
          <Typography variant="h5" gutterBottom>
            Contenido de la Versión
          </Typography>
          {versionError && <Alert severity="error">{versionError}</Alert>}
          {!versionError && version && (
            <Version
              content={version.content}
              editor={version.editor}
              created_at={version.created_at}
              entry_id={version.entry_id}
              address={fixedAdress}   // Hay que poner version.address
              coordinates={coordinates}
            />
          )}
        </Paper>
=======
  return (
    <Container maxWidth="lg" sx={{ mt: 4, mb: 4 }}>
      {/* Entry Details */}
      <Paper elevation={3} sx={{ p: 2, mb: 4 }}>
        <Typography variant="h4" gutterBottom>
          Datos de la Entrada
        </Typography>
        {entryError && <Alert severity="error">{entryError}</Alert>}
        {!entryError && entry && (
          <>
            <Typography variant="h6">Título: {entry.title}</Typography>
            <Typography variant="h6">Autor: {entry.author}</Typography>
            <Typography variant="h6">
              Fecha de creación:{" "}
              {new Date(entry.created_at).toLocaleDateString()}
            </Typography>
            <Typography variant="h6">
              <Link to={`/versiones/${entry.id}`}>Ver historial</Link>
              <br></br>
              <Link to={`/editarEntrada/${entry.id}/${version.id}`}>Editar contenido</Link>
            </Typography>
          </>
        )}
      </Paper>
>>>>>>> fa0962fb

      {/* Version Content */}
      <Paper elevation={3} sx={{ p: 2, mb: 4 }}>
        <Typography variant="h5" gutterBottom>
          Contenido de la Versión
        </Typography>
        {versionError && <Alert severity="error">{versionError}</Alert>}
        {!versionError && version && (
          <Version
            content={version.content}
            editor={version.editor}
            created_at={version.created_at}
            entry_id={version.entry_id}
          />
        )}
      </Paper>

      {/* Comments */}
      <Paper elevation={3} sx={{ p: 2, mb: 4 }}>
        <Typography variant="h5" gutterBottom>
          Comentarios
        </Typography>
        {commentsError && <Alert severity="error">{commentsError}</Alert>}
        {!commentsError && comments.length > 0 ? (
          <List>
            {comments.map((comment) => (
              <ListItem key={comment.id}>
                <Comentario
                  id={comment.id}
                  content={comment.content}
                  rating={comment.rating}
                  created_at={comment.created_at}
                  author={comment.author}
                  onDelete={handleDeleteComment}
                />
              </ListItem>
            ))}
          </List>
        ) : (
          !commentsError && (
            <Alert severity="info">No se encontraron comentarios.</Alert>
          )
        )}
      </Paper>

      {/* Form to Add Comment */}
      <Paper elevation={3} sx={{ p: 2, mb: 4 }}>
        <Typography variant="h5" gutterBottom>
          Añadir comentario
        </Typography>
        <form id="miFormulario" ref={formRef} onSubmit={subirComentario}>
          <Grid container spacing={2}>
            <Grid item xs={12}>
              <TextField
                id="content"
                name="content"
                label="Contenido"
                multiline
                required
                fullWidth
              />
            </Grid>
            <Grid item xs={12} sm={6} md={4}>
              <TextField
                id="rating"
                name="rating"
                label="Calificación"
                type="number"
                inputProps={{ min: 1, max: 5 }}
                required
                fullWidth
              />
            </Grid>
            <Grid item xs={12} sm={6} md={4}>
              <TextField
                id="author"
                name="author"
                label="Autor"
                required
                fullWidth
              />
            </Grid>
            <Grid item xs={12} md={4}>
              <Button
                type="submit"
                variant="contained"
                color="primary"
                fullWidth
                sx={{ height: "100%" }}
              >
                Enviar
              </Button>
            </Grid>
          </Grid>
        </form>
      </Paper>
      <ConfirmationModal
        message="¿Estás seguro de que quieres crear este comentario?"
        show={showModal}
        handleClose={handleClose}
        handleConfirm={handleConfirm}
      />
    </Container>
  );
}

export default EntradaPage;<|MERGE_RESOLUTION|>--- conflicted
+++ resolved
@@ -40,7 +40,6 @@
 
   const [actualVersionId, setActualVersionId] = useState(versionId || null);
 
-<<<<<<< HEAD
   const fixedAdress = "bulevar louis pasteur";
   const fetchCoordinatesNominatim = async (address) => {
     const url = `https://nominatim.openstreetmap.org/search?q=${encodeURIComponent(address)}&format=json&addressdetails=1&limit=1`;
@@ -63,9 +62,7 @@
   };
 
 
-=======
   // Handler to close the confirmation modal
->>>>>>> fa0962fb
   const handleClose = () => {
     setShowModal(false);
     setPendingComment(null);
@@ -150,15 +147,9 @@
 
   // Fetch the version data when actualVersionId changes
   useEffect(() => {
-<<<<<<< HEAD
-    if (versionID) {
-      getVersion(versionID)
-        .then(async (data) => {
-=======
     if (actualVersionId) {
       getVersion(actualVersionId)
         .then((data) => {
->>>>>>> fa0962fb
           if (data && Object.keys(data).length > 0) {
             setVersion(data);
             //if (data.address) {
@@ -204,25 +195,6 @@
 
 {/* http://localhost:5173/entrada/67311bf03399f3b49ccb8072/67311bfb43d96ecd81728a93 */}
 
-<<<<<<< HEAD
-        {/* Contenido de la Versión */}
-        <Paper elevation={3} sx={{ p: 2, mb: 4 }}>
-          <Typography variant="h5" gutterBottom>
-            Contenido de la Versión
-          </Typography>
-          {versionError && <Alert severity="error">{versionError}</Alert>}
-          {!versionError && version && (
-            <Version
-              content={version.content}
-              editor={version.editor}
-              created_at={version.created_at}
-              entry_id={version.entry_id}
-              address={fixedAdress}   // Hay que poner version.address
-              coordinates={coordinates}
-            />
-          )}
-        </Paper>
-=======
   return (
     <Container maxWidth="lg" sx={{ mt: 4, mb: 4 }}>
       {/* Entry Details */}
@@ -247,23 +219,24 @@
           </>
         )}
       </Paper>
->>>>>>> fa0962fb
-
-      {/* Version Content */}
-      <Paper elevation={3} sx={{ p: 2, mb: 4 }}>
-        <Typography variant="h5" gutterBottom>
-          Contenido de la Versión
-        </Typography>
-        {versionError && <Alert severity="error">{versionError}</Alert>}
-        {!versionError && version && (
-          <Version
-            content={version.content}
-            editor={version.editor}
-            created_at={version.created_at}
-            entry_id={version.entry_id}
-          />
-        )}
-      </Paper>
+
+        {/* Contenido de la Versión */}
+        <Paper elevation={3} sx={{ p: 2, mb: 4 }}>
+          <Typography variant="h5" gutterBottom>
+            Contenido de la Versión
+          </Typography>
+          {versionError && <Alert severity="error">{versionError}</Alert>}
+          {!versionError && version && (
+            <Version
+              content={version.content}
+              editor={version.editor}
+              created_at={version.created_at}
+              entry_id={version.entry_id}
+              address={fixedAdress}   // Hay que poner version.address
+              coordinates={coordinates}
+            />
+          )}
+        </Paper>
 
       {/* Comments */}
       <Paper elevation={3} sx={{ p: 2, mb: 4 }}>
