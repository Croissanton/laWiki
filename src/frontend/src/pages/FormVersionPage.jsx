--- conflicted
+++ resolved
@@ -12,15 +12,11 @@
 import Grid from "@mui/joy/Grid";
 import ReactQuill from "react-quill";
 import "react-quill/dist/quill.snow.css";
-<<<<<<< HEAD
 import ConfirmationModal from '../components/ConfirmationModal.jsx';
 import { Link } from "react-router-dom";
 import { Breadcrumbs } from "@mui/material";
 import { getEntry } from "../api/EntryApi.js";
 import { getWiki } from "../api/WikiApi.js";
-=======
-import ConfirmationModal from "../components/ConfirmationModal.jsx"; // add import
->>>>>>> f7054cf6
 
 function FormVersionPage() {
   const { entryId, versionId } = useParams();
