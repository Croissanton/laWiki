--- conflicted
+++ resolved
@@ -1,19 +1,19 @@
-import { useEffect, useState, useRef } from "react";
-import { postVersion, getVersion } from "../api/VersionApi.js";
+import { useEffect, useRef, useState } from "react";
+import { getVersion, postVersion } from "../api/VersionApi.js";
 import { useNavigate, useParams } from "react-router-dom";
 import {
+  Accordion,
+  AccordionDetails,
+  AccordionSummary,
+  Alert,
+  Box,
+  Button,
   Container,
+  Divider,
+  IconButton,
   Paper,
+  TextField,
   Typography,
-  Button,
-  TextField,
-  Box,
-  IconButton,
-  Alert,
-  Divider,
-  Accordion,
-  AccordionSummary,
-  AccordionDetails,
 } from "@mui/material";
 import Grid from "@mui/joy/Grid";
 import ReactQuill from "react-quill";
@@ -22,7 +22,7 @@
 import { Breadcrumbs } from "@mui/material";
 import { getEntry, postEntry } from "../api/EntryApi.js";
 import { getWiki } from "../api/WikiApi.js";
-import { postMedia, getMedia } from "../api/MediaApi";
+import { getMedia, postMedia } from "../api/MediaApi";
 import DeleteIcon from "@mui/icons-material/Delete";
 import VisibilityIcon from "@mui/icons-material/Visibility";
 import VisibilityOffIcon from "@mui/icons-material/VisibilityOff";
@@ -51,12 +51,12 @@
 
   const MAX_FILE_SIZE = 5 * 1024 * 1024; // 5MB
   const ALLOWED_TYPES = ["image/jpeg", "image/png", "image/gif"];
-  const isLoggedIn = !!sessionStorage.getItem('user'); // Suponiendo que guardas el estado de inicio de sesión en sessionStorage
-  const id = sessionStorage.getItem('id'); // Suponiendo que guardas el id del usuario en sessionStorage
+  const isLoggedIn = !!sessionStorage.getItem("user"); // Suponiendo que guardas el estado de inicio de sesión en sessionStorage
+  const id = sessionStorage.getItem("id"); // Suponiendo que guardas el id del usuario en sessionStorage
 
   useEffect(() => {
     if (!isLoggedIn) {
-      navigate('/login');
+      navigate("/login");
     }
   }, [isLoggedIn, navigate]);
 
@@ -79,7 +79,7 @@
             }
           })
           .catch(() =>
-            setVersionError("Se produjo un error al obtener la versión."),
+            setVersionError("Se produjo un error al obtener la versión.")
           );
       }
     }
@@ -98,7 +98,7 @@
             }
           })
           .catch(() =>
-            setVersionError("Se produjo un error al obtener la entrada."),
+            setVersionError("Se produjo un error al obtener la entrada.")
           );
       } else {
         setVersionError("No se proporcionó un ID de entrada válido.");
@@ -119,7 +119,7 @@
           }
         })
         .catch(() =>
-          setVersionError("Se produjo un error al obtener la wiki asociada."),
+          setVersionError("Se produjo un error al obtener la wiki asociada.")
         );
     }
   }, [entry, entryId, wikiId]);
@@ -143,8 +143,8 @@
   const handleToggleVisibility = (index) => {
     setExistingImages((prevImages) =>
       prevImages.map((image, i) =>
-        i === index ? { ...image, isVisible: !image.isVisible } : image,
-      ),
+        i === index ? { ...image, isVisible: !image.isVisible } : image
+      )
     );
   };
 
@@ -170,18 +170,6 @@
     }));
   };
 
-  const handleEntryChange = (event) => {
-    const { name, value } = event.target;
-    setEntry((prevEntry) => ({
-      ...prevEntry,
-      [name]: value,
-    }));
-    setFormErrors((prevErrors) => ({
-      ...prevErrors,
-      [name]: "",
-    }));
-  };
-
   // Handler for image upload (store files without uploading)
   const handleImageChange = (event) => {
     const files = Array.from(event.target.files);
@@ -210,7 +198,7 @@
   const handleRemoveImage = (index, isExisting = false) => {
     if (isExisting) {
       setExistingImages((prevImages) =>
-        prevImages.filter((_, i) => i !== index),
+        prevImages.filter((_, i) => i !== index)
       );
     } else {
       setUploads((prevUploads) => prevUploads.filter((_, i) => i !== index));
@@ -224,13 +212,6 @@
       editor: "",
       content: "",
     };
-<<<<<<< HEAD
-    if (!version.editor && !isNewEntry) {
-      errors.editor = "Introduzca un editor";
-      isValid = false;
-    }
-=======
->>>>>>> 7a1cff7b
     if (
       !version.content ||
       version.content.replace(/<[^>]+>/g, "").trim().length === 0
@@ -305,11 +286,7 @@
 
     const versionData = {
       content: version.content,
-<<<<<<< HEAD
-      editor: version.editor ? version.editor : entry.author,
-=======
       editor: id,
->>>>>>> 7a1cff7b
       entry_id: entryId,
       address: version.address,
       media_ids: [
@@ -332,16 +309,13 @@
     }
   };
 
-<<<<<<< HEAD
   const handleCancelSubmit = () => {
     // Close the modal without submitting
     setOpenConfirmDialog(false);
   };
-=======
   if (!isLoggedIn) {
     return null; // O puedes mostrar un mensaje de carga o redirección
   }
->>>>>>> 7a1cff7b
 
   return (
     <Container maxWidth="lg" sx={{ mt: 4, mb: 4 }}>
@@ -377,47 +351,6 @@
             </Grid>
             <Grid xs={12} sm={4}>
               <TextField
-<<<<<<< HEAD
-                id={isNewEntry ? "author" : "editor"}
-                name={isNewEntry ? "author" : "editor"}
-                label={isNewEntry ? "Autor *" : "Editor *"}
-                value={isNewEntry ? entry.author || "" : version.editor || ""}
-                onChange={isNewEntry ? handleEntryChange : handleVersionChange}
-                variant="outlined"
-                error={isNewEntry ? !!formErrors.author : !!formErrors.editor}
-                helperText={isNewEntry ? formErrors.author : formErrors.editor}
-                fullWidth
-                slotProps={{
-                  inputLabel: {
-                    shrink: true,
-                  },
-                }}
-              />
-            </Grid>
-            {isNewEntry && (
-              <Grid xs={12} sm={4}>
-                <TextField
-                  id="title"
-                  name="title"
-                  label="Título *"
-                  value={entry.title || ""}
-                  onChange={handleEntryChange}
-                  variant="outlined"
-                  error={!!formErrors.title}
-                  helperText={formErrors.title}
-                  fullWidth
-                  slotProps={{
-                    inputLabel: {
-                      shrink: true,
-                    },
-                  }}
-                />
-              </Grid>
-            )}
-            <Grid xs={12} sm={4}>
-              <TextField
-=======
->>>>>>> 7a1cff7b
                 id="address"
                 name="address"
                 label="Ubicación (opcional)"
@@ -543,11 +476,9 @@
                       onClick={() => handleToggleVisibility(index)}
                       sx={{ ml: 1 }}
                     >
-                      {image.isVisible ? (
-                        <VisibilityIcon />
-                      ) : (
-                        <VisibilityOffIcon />
-                      )}
+                      {image.isVisible
+                        ? <VisibilityIcon />
+                        : <VisibilityOffIcon />}
                     </IconButton>
                   </Box>
                 ))}
