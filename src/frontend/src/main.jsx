import { StrictMode } from "react";
import { createRoot } from "react-dom/client";
import App from "./App.jsx";
import "@fontsource/roboto/300.css";
import "@fontsource/roboto/400.css";
import "@fontsource/roboto/500.css";
import "@fontsource/roboto/700.css";
import { BrowserRouter } from "react-router-dom";
import { ToastProvider } from "./context/ToastProvider";
import { ThemeProvider } from "@mui/material/styles";
import { LocalizationProvider } from "@mui/x-date-pickers/LocalizationProvider";
import { AdapterDayjs } from "@mui/x-date-pickers/AdapterDayjs";
import theme from "./styles/theme";
<<<<<<< HEAD
import { GoogleOAuthProvider } from "@react-oauth/google";

const clientId = "292807851260-m45leggn30hmsvp8vhko14ue0lfi5276.apps.googleusercontent.com";

createRoot(document.getElementById("root")).render(
  <StrictMode>
    <GoogleOAuthProvider clientId={clientId}>
      <ThemeProvider theme={theme}>
        <BrowserRouter>
          <LocalizationProvider dateAdapter={AdapterDayjs}>
            <ToastProvider>
              <App />
            </ToastProvider>
          </LocalizationProvider>
        </BrowserRouter>
      </ThemeProvider>
    </GoogleOAuthProvider>
=======
import { LanguageProvider } from "./context/LanguageProvider";


createRoot(document.getElementById("root")).render(
  <StrictMode>
    <ThemeProvider theme={theme}>
      <BrowserRouter>
        <LocalizationProvider dateAdapter={AdapterDayjs}>
          <LanguageProvider>
              <ToastProvider>
                <App />
              </ToastProvider>
          </LanguageProvider>
        </LocalizationProvider>
      </BrowserRouter>
    </ThemeProvider>
>>>>>>> 4c96aaed
  </StrictMode>,
);<|MERGE_RESOLUTION|>--- conflicted
+++ resolved
@@ -11,10 +11,11 @@
 import { LocalizationProvider } from "@mui/x-date-pickers/LocalizationProvider";
 import { AdapterDayjs } from "@mui/x-date-pickers/AdapterDayjs";
 import theme from "./styles/theme";
-<<<<<<< HEAD
+import { LanguageProvider } from "./context/LanguageProvider";
 import { GoogleOAuthProvider } from "@react-oauth/google";
 
-const clientId = "292807851260-m45leggn30hmsvp8vhko14ue0lfi5276.apps.googleusercontent.com";
+const clientId =
+  "292807851260-m45leggn30hmsvp8vhko14ue0lfi5276.apps.googleusercontent.com";
 
 createRoot(document.getElementById("root")).render(
   <StrictMode>
@@ -22,30 +23,14 @@
       <ThemeProvider theme={theme}>
         <BrowserRouter>
           <LocalizationProvider dateAdapter={AdapterDayjs}>
-            <ToastProvider>
-              <App />
-            </ToastProvider>
+            <LanguageProvider>
+              <ToastProvider>
+                <App />
+              </ToastProvider>
+            </LanguageProvider>
           </LocalizationProvider>
         </BrowserRouter>
       </ThemeProvider>
     </GoogleOAuthProvider>
-=======
-import { LanguageProvider } from "./context/LanguageProvider";
-
-
-createRoot(document.getElementById("root")).render(
-  <StrictMode>
-    <ThemeProvider theme={theme}>
-      <BrowserRouter>
-        <LocalizationProvider dateAdapter={AdapterDayjs}>
-          <LanguageProvider>
-              <ToastProvider>
-                <App />
-              </ToastProvider>
-          </LanguageProvider>
-        </LocalizationProvider>
-      </BrowserRouter>
-    </ThemeProvider>
->>>>>>> 4c96aaed
   </StrictMode>,
 );