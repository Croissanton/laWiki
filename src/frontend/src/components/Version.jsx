--- conflicted
+++ resolved
@@ -1,9 +1,11 @@
-<<<<<<< HEAD
 import React from "react";
 import Typography from "@mui/material/Typography";
 import Paper from "@mui/material/Paper";
 import { MapContainer, TileLayer, Marker, Popup } from "react-leaflet";
 import "leaflet/dist/leaflet.css";
+import PropTypes from "prop-types";
+import { Typography, Box } from "@mui/material";
+import DOMPurify from "dompurify";
 
 const Version = ({ content, editor, created_at, address, coordinates }) => {
   return (
@@ -52,22 +54,6 @@
       )}
     </div>
   );
-};
-
-=======
-import PropTypes from "prop-types";
-import { Typography, Box } from "@mui/material";
-import DOMPurify from "dompurify";
-
-const Version = ({ content, editor, created_at }) => {
-  return (
-    <Box>
-      <Typography variant="body2" color="text.secondary" gutterBottom>
-        Editor: {editor}
-      </Typography>
-      <Typography variant="body2" color="text.secondary" gutterBottom>
-        Fecha de creación: {new Date(created_at).toLocaleDateString()}
-      </Typography>
       <Box
         sx={{ mt: 2 }}
         dangerouslySetInnerHTML={{
@@ -75,14 +61,10 @@
         }}
       />
     </Box>
-  );
-};
-
 Version.propTypes = {
   content: PropTypes.string.isRequired,
   editor: PropTypes.string.isRequired,
   created_at: PropTypes.string.isRequired,
 };
 
->>>>>>> 181c35ae
 export default Version;