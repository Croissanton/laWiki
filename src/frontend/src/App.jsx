--- conflicted
+++ resolved
@@ -15,16 +15,11 @@
         <Route path="/entrada/:entryId/:versionId" element={<EntradaPage />} />
         <Route path="/wiki/:id" element={<WikiPage />} />
         <Route path="/versiones/:entryId" element={<VersionPage />} />
-<<<<<<< HEAD
         <Route path="/crear-entrada/:id" element={<PostEntradaPage />} />
         <Route
           path="/editarEntrada/:entryId/:versionId"
           element={<EditarEntradaPage />}
         />
-=======
-        <Route path="/crear-entrada" element={<PostEntradaPage />} />
-        <Route path="/editarEntrada/:entryId/:versionId" element={<EditarEntradaPage />} />
->>>>>>> fa0962fb
         {/* <Route path="/about" element={<About />} /> */}
         {/* <Route path="/articles/:id" element={<Article />} /> */}
       </Route>
