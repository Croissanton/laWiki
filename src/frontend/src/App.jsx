--- conflicted
+++ resolved
@@ -20,17 +20,12 @@
         <Route path="/wiki/form" element={<FormWikiPage />} />
         <Route path="/wiki/form/:wikiId" element={<FormWikiPage />} />
         <Route path="/versiones/:entryId" element={<VersionPage />} />
-<<<<<<< HEAD
-        <Route path="/crear-entrada/:wikiId" element={<FormVersionPage />} />
-        <Route path="/version/form/:entryId/:versionId?" element={<FormVersionPage />} />
-=======
         <Route path="/crear-entrada/:id" element={<FormEntradaPage />} />
         <Route path="/login" element={<LoginPage />} />
         <Route
           path="/version/form/:entryId/:versionId?"
           element={<FormVersionPage />}
         />
->>>>>>> 7a1cff7b
         <Route path="/advanced-search" element={<AdvancedSearchPage />} />
         <Route path="/perfil/:id" element={<ProfilePage />} />
         {/* <Route path="/about" element={<About />} /> */}
