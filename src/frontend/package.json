--- conflicted
+++ resolved
@@ -18,11 +18,8 @@
     "dompurify": "^3.2.2",
     "react": "^18.3.1",
     "react-dom": "^18.3.1",
-<<<<<<< HEAD
     "react-leaflet": "^4.2.1",
-=======
     "react-quill": "^2.0.0",
->>>>>>> 181c35ae
     "react-router-dom": "^6.26.2"
   },
   "devDependencies": {
